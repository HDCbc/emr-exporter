--- conflicted
+++ resolved
@@ -54,17 +54,12 @@
     "winston": "^3.13.0"
   },
   "devDependencies": {
-<<<<<<< HEAD
-    "depcheck": "^1.0.0",
+    "depcheck": "^1.4.7",
     "esbuild": "0.23.0",
-    "eslint": "^8.21.0",
-=======
-    "depcheck": "^1.4.7",
     "eslint": "^8.57.0",
->>>>>>> 2f6214d1
     "eslint-config-airbnb-base": "^15.0.0",
-    "eslint-plugin-import": "^2.29.1",
-    "jsdoc": "^4.0.3"
+    "eslint-plugin-import": "^2.22.0",
+    "jsdoc": ">=3.6.4"
   },
   "bin": "./index.js"
 }