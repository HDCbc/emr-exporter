[
    {
        "target": "Clinic",
        "query": "SELECT clinic_name AS 'name', clinic_name AS 'hdc_reference', clinic_name AS 'emr_id', NULL AS 'emr_reference', 'OSCAR' as emr FROM clinic"
    },
    {
        "target": "Practitioner",
        "query": "SELECT (SELECT clinic_name FROM clinic) AS 'emr_clinic_id', CONCAT(first_name, ' ', last_name) AS 'name', coalesce(ohip_no, '') AS 'identifier', 'MSP' AS 'identifier_type', provider_no AS 'emr_practitioner_id', NULL AS 'emr_reference' FROM provider WHERE provider_no > 0"
    },
    {
        "target": "Patient",
        "query": "SELECT (SELECT clinic_name FROM clinic) AS 'emr_clinic_id', demographic_no AS 'emr_patient_id', NULL AS 'emr_reference' FROM demographic"
    },
    {
        "target": "PatientState",
        "query": "SELECT t.emr_patient_id, t.state, t.effective_date, t.emr_reference FROM (SELECT demographic_no AS emr_patient_id, 'AC' as state, date_joined as effective_date, null as emr_reference FROM demographic UNION ALL SELECT demographic_no AS emr_patient_id, patient_status AS state, lastUpdateDate AS effective_date, NULL AS emr_reference FROM demographic UNION ALL SELECT demographic_no AS emr_patient_id, patient_status AS state, lastUpdateDate AS effective_date, id AS emr_reference FROM demographicArchive) AS t WHERE t.effective_date IS NOT NULL AND YEAR(t.effective_date) > 1900"
    },
    {
        "target": "PatientPractitioner",
        "query": "SELECT demographic_no AS 'emr_patient_id', IFNULL( provider_no, 0 ) AS 'emr_practitioner_id',  demographic_no AS 'emr_practitioner_provider_id', NULL AS 'emr_reference' FROM demographic"
    },
    {
        "target": "Entry.001",
        "query": "SELECT 'demographic' AS source_table, 001 as entry_id, demographic_no AS emr_id, demographic_no AS emr_patient_id FROM demographic UNION ALL SELECT 'demographic' AS source_table, 001 as entry_id, demographic_no AS emr_id, demographic_no AS emr_patient_id FROM demographicArchive"
    },
    {
        "target": "EntryState.001",
        "query": "SELECT 'demographic' AS source_table, 001 as entry_id, t.emr_id, t.state, t.effective_date, t.emr_reference FROM ( SELECT d.demographic_no AS emr_id, patient_status AS state, CASE WHEN id = max_id THEN DATE_ADD(lastUpdateDate, INTERVAL 1 SECOND) ELSE lastUpdateDate END AS effective_date, id AS emr_reference FROM demographicArchive d LEFT JOIN (SELECT demographic_no, max(id) AS max_id FROM demographicArchive GROUP BY demographic_no) max_d ON d.id = max_d.max_id) AS t WHERE t.effective_date IS NOT NULL"
    },
    {
        "target": "EntryAttribute.001.001",
        "query": "SELECT 'demographic' AS source_table, 001.001 AS attribute_id, demographic_no AS emr_entry_id, NULL AS code_system, NULL AS code_value, 'home' AS text_value, NULL AS date_value, NULL AS boolean_value, NULL AS numeric_value, demographic_no AS emr_id, lastUpdateDate AS effective_date, NULL AS emr_reference FROM demographic WHERE lastUpdateDate IS NOT NULL AND YEAR(lastUpdateDate) > 1900 UNION ALL SELECT 'demographic' AS source_table, 001.001 AS attribute_id, demographic_no AS emr_entry_id, NULL AS code_system, NULL AS code_value, 'home' AS text_value, NULL AS date_value, NULL AS boolean_value, NULL AS numeric_value, demographic_no AS emr_id, lastUpdateDate AS effective_date, id AS emr_reference FROM demographicArchive WHERE lastUpdateDate IS NOT NULL AND YEAR(lastUpdateDate) > 1900"
    },
    {
        "target": "EntryAttribute.001.002",
        "query": "SELECT 'demographic' AS source_table, 001.002 AS attribute_id, demographic_no AS emr_entry_id, NULL AS code_system, NULL AS code_value, address AS text_value, NULL AS date_value, NULL AS boolean_value, NULL AS numeric_value, demographic_no AS emr_id, lastUpdateDate AS effective_date, NULL AS emr_reference FROM demographic WHERE lastUpdateDate IS NOT NULL AND YEAR(lastUpdateDate) > 1900 UNION ALL SELECT 'demographic' AS source_table, 001.002 AS attribute_id, demographic_no AS emr_entry_id, NULL AS code_system, NULL AS code_value, address AS text_value, NULL AS date_value, NULL AS boolean_value, NULL AS numeric_value, demographic_no AS emr_id, lastUpdateDate AS effective_date, id AS emr_reference FROM demographicArchive WHERE lastUpdateDate IS NOT NULL AND YEAR(lastUpdateDate) > 1900"
    },
    {
        "target": "EntryAttribute.001.004",
        "query": "SELECT 'demographic' AS source_table, 001.004 AS attribute_id, demographic_no AS emr_entry_id, NULL AS code_system, NULL AS code_value, city AS text_value, NULL AS date_value, NULL AS boolean_value, NULL AS numeric_value, demographic_no AS emr_id, lastUpdateDate AS effective_date, NULL AS emr_reference FROM demographic WHERE lastUpdateDate IS NOT NULL AND YEAR(lastUpdateDate) > 1900 UNION ALL SELECT 'demographic' AS source_table, 001.004 AS attribute_id, demographic_no AS emr_entry_id, NULL AS code_system, NULL AS code_value, city AS text_value, NULL AS date_value, NULL AS boolean_value, NULL AS numeric_value, demographic_no AS emr_id, lastUpdateDate AS effective_date, id AS emr_reference FROM demographicArchive WHERE lastUpdateDate IS NOT NULL AND YEAR(lastUpdateDate) > 1900"
    },
    {
        "target": "EntryAttribute.001.005",
        "query": "SELECT 'demographic' AS source_table, 001.005 AS attribute_id, demographic_no AS emr_entry_id, NULL AS code_system, NULL AS code_value, province AS text_value, NULL AS date_value, NULL AS boolean_value, NULL AS numeric_value, demographic_no AS emr_id, lastUpdateDate AS effective_date, NULL AS emr_reference FROM demographic WHERE lastUpdateDate IS NOT NULL AND YEAR(lastUpdateDate) > 1900 UNION ALL SELECT 'demographic' AS source_table, 001.005 AS attribute_id, demographic_no AS emr_entry_id, NULL AS code_system, NULL AS code_value, province AS text_value, NULL AS date_value, NULL AS boolean_value, NULL AS numeric_value, demographic_no AS emr_id, lastUpdateDate AS effective_date, id AS emr_reference FROM demographicArchive WHERE lastUpdateDate IS NOT NULL AND YEAR(lastUpdateDate) > 1900"
    },
    {
        "target": "EntryAttribute.001.006",
        "query": "SELECT 'demographic' AS source_table, 001.006 AS attribute_id, demographic_no AS emr_entry_id, NULL AS code_system, NULL AS code_value, postal AS text_value, NULL AS date_value, NULL AS boolean_value, NULL AS numeric_value, demographic_no AS emr_id, lastUpdateDate AS effective_date, NULL AS emr_reference FROM demographic WHERE lastUpdateDate IS NOT NULL AND YEAR(lastUpdateDate) > 1900 UNION ALL SELECT 'demographic' AS source_table, 001.006 AS attribute_id, demographic_no AS emr_entry_id, NULL AS code_system, NULL AS code_value, postal AS text_value, NULL AS date_value, NULL AS boolean_value, NULL AS numeric_value, demographic_no AS emr_id, lastUpdateDate AS effective_date, id AS emr_reference FROM demographicArchive WHERE lastUpdateDate IS NOT NULL AND YEAR(lastUpdateDate) > 1900"
    },
    {
        "target": "EntryAttribute.001.007",
        "query": "SELECT 'demographic' AS source_table, 001.007 AS attribute_id, demographic_no AS emr_entry_id, NULL AS code_system, NULL AS code_value, IF(country_of_origin = '-1', 'CA', country_of_origin) AS text_value, NULL AS date_value, NULL AS boolean_value, NULL AS numeric_value, demographic_no AS emr_id, lastUpdateDate AS effective_date, NULL AS emr_reference FROM demographic WHERE lastUpdateDate IS NOT NULL AND YEAR(lastUpdateDate) > 1900 UNION ALL SELECT 'demographic' AS source_table, 001.007 AS attribute_id, demographic_no AS emr_entry_id, NULL AS code_system, NULL AS code_value, IF(country_of_origin = '-1', 'CA', country_of_origin) AS text_value, NULL AS date_value, NULL AS boolean_value, NULL AS numeric_value, demographic_no AS emr_id, lastUpdateDate AS effective_date, id AS emr_reference FROM demographicArchive WHERE lastUpdateDate IS NOT NULL AND YEAR(lastUpdateDate) > 1900"
    },
    {
        "target": "Entry.002",
        "query": "SELECT 'allergies' AS source_table, 002 as entry_id, a.allergyid AS emr_id, a.demographic_no AS emr_patient_id FROM allergies a"
    },
    {
        "target": "EntryState.002",
        "query": "SELECT 'allergies' AS source_table, 002 as entry_id, a.allergyid AS emr_id, IF(a.archived = 1, 'inactive', 'active') AS state, DATE_FORMAT(TIMESTAMPADD(MICROSECOND ,- 1 ,TIMESTAMPADD(DAY , 1 , a.lastUpdateDate )) , '%Y-%m-%dT%T.%fZ') AS effective_date, NULL AS emr_reference FROM allergies a"
    },
    {
        "target": "EntryAttribute.002.001",
        "query": "SELECT 'allergies' AS source_table , 2.001 AS attribute_id , a.demographic_no AS emr_entry_id , 'DIN' AS code_system , a.regional_identifier AS code_value , a.DESCRIPTION AS text_value , NULL AS date_value , NULL AS boolean_value , NULL AS numeric_value , a.allergyid AS emr_id , DATE_FORMAT(TIMESTAMPADD(MICROSECOND ,- 1 ,TIMESTAMPADD(DAY , 1 , a.lastUpdateDate)) , '%Y-%m-%dT%T.%fZ') AS effective_date , NULL AS emr_reference FROM allergies a"
    },
    {
        "target": "EntryAttribute.002.003",
        "query": "SELECT 'allergies' AS source_table , 2.003 AS attribute_id , a.demographic_no AS emr_entry_id , 'HL7 ActCode' AS code_system , CASE WHEN a.TYPECODE = 12 OR a.TYPECODE = 14 THEN 'ALG' WHEN a.TYPECODE IS NULL OR a.TYPECODE = 0 THEN '' ELSE 'DALG' END AS code_value , CASE WHEN a.TYPECODE = 12 OR a.TYPECODE = 14 THEN 'allergy' WHEN a.TYPECODE IS NULL OR a.TYPECODE = 0 THEN 'unknown' ELSE 'drug allergy' END AS text_value , NULL AS date_value , NULL AS boolean_value , NULL AS numeric_value , a.allergyid AS emr_id , DATE_FORMAT(TIMESTAMPADD(MICROSECOND ,- 1 ,TIMESTAMPADD(DAY , 1 , a.lastUpdateDate)) , '%Y-%m-%dT%T.%fZ') AS effective_date , NULL AS emr_reference FROM allergies a"
    },
    {
        "target": "EntryAttribute.002.005",
        "query": "SELECT 'allergies' AS source_table , 2.005 AS attribute_id , a.demographic_no AS emr_entry_id , 'HL7 ObservationValue' AS code_system , CASE WHEN a.severity_of_reaction = 1 THEN 'A2' WHEN a.severity_of_reaction = 2 THEN 'A3' WHEN a.severity_of_reaction = 3 THEN 'A4' ELSE '' END AS code_value , CASE WHEN a.severity_of_reaction = 1 THEN 'mild' WHEN a.severity_of_reaction = 2 THEN 'moderate' WHEN a.severity_of_reaction = 3 THEN 'severe' ELSE 'unknown' END AS text_value , NULL AS date_value , NULL AS boolean_value , NULL AS numeric_value , a.allergyid AS emr_id , DATE_FORMAT(TIMESTAMPADD(MICROSECOND ,- 1 ,TIMESTAMPADD(DAY , 1 , a.lastUpdateDate)) , '%Y-%m-%dT%T.%fZ') AS effective_date , NULL AS emr_reference FROM allergies a"
    },
    {
        "target": "EntryAttribute.002.006",
        "query": "SELECT 'allergies' AS source_table , 2.006 AS attribute_id , a.demographic_no AS emr_entry_id , NULL AS code_system , NULL AS code_value , a.reaction AS text_value , NULL AS date_value , NULL AS boolean_value , NULL AS numeric_value , a.allergyid AS emr_id , DATE_FORMAT(TIMESTAMPADD(MICROSECOND ,- 1 ,TIMESTAMPADD(DAY , 1 , a.lastUpdateDate)) , '%Y-%m-%dT%T.%fZ') AS effective_date , NULL AS emr_reference FROM allergies a"
    },
    {
        "target": "EntryAttribute.002.007",
        "query": "SELECT 'allergies' AS source_table , 2.007 AS attribute_id , a.demographic_no AS emr_entry_id , NULL AS code_system , NULL AS code_value , NULL AS text_value , DATE_FORMAT(TIMESTAMPADD(MICROSECOND ,- 1 ,TIMESTAMPADD(DAY , 1 , a.start_date )) , '%Y-%m-%dT%T.%fZ') AS date_value , NULL AS boolean_value , NULL AS numeric_value , a.allergyid AS emr_id , DATE_FORMAT(TIMESTAMPADD(MICROSECOND ,- 1 ,TIMESTAMPADD(DAY , 1 , a.lastUpdateDate)) , '%Y-%m-%dT%T.%fZ') AS effective_date , NULL AS emr_reference FROM allergies a"
    },
    {
        "target": "EntryAttribute.002.008",
        "query": "SELECT 'allergies' AS source_table , 2.008 AS attribute_id , a.demographic_no AS emr_entry_id , NULL AS code_system , NULL AS code_value , NULL AS text_value , IF( a.archived = 1, DATE_FORMAT(TIMESTAMPADD(MICROSECOND ,- 1 ,TIMESTAMPADD(DAY , 1 , a.lastUpdateDate )) , '%Y-%m-%dT%T.%fZ'), NULL ) AS date_value , NULL AS boolean_value , NULL AS numeric_value , a.allergyid AS emr_id , DATE_FORMAT(TIMESTAMPADD(MICROSECOND ,- 1 ,TIMESTAMPADD(DAY , 1 , a.lastUpdateDate)) , '%Y-%m-%dT%T.%fZ') AS effective_date , NULL AS emr_reference FROM allergies a"
    },
    {
<<<<<<< HEAD
        "target": "EntryAttribute.003.004",
        "query": "SELECT 'billingmaster' AS source_table, 3.004 AS attribute_id, bm.billingmaster_no AS emr_entry_id, b.billingtype as code_system, bm.billing_code as code_value, bs.description as text_value, null as date_value , null as boolean_value, null as numeric_value, bm.billingmaster_no as emr_id, b.billing_date as effective_date, null as emr_reference FROM billingmaster bm left join billing b on b.billing_no = bm.billing_no left join (SELECT DISTINCT service_code, description, termination_date FROM billingservice ) bs on bm.billing_code = bs.service_code WHERE YEAR(billing_date) > 1900 and (bm.service_date <= bs.termination_date or bs.termination_date is null)"
=======
        "target": "EntryAttribute.003.002",
        "query": "SELECT 'billing_history' AS source_table, 003.002 AS attribute_id, bm.billingmaster_no AS emr_entry_id, 'OSCAR' AS code_system, bst.billingstatus AS code_value, bst.displayNameExt AS text_value, NULL AS date_value, NULL AS boolean_value, NULL AS numeric_value, bh.id AS emr_id, bh.creation_date AS effective_date, NULL AS emr_reference FROM sandbox_emr.billingmaster bm JOIN billing_history bh ON bm.billingmaster_no = bh.billingmaster_no JOIN billingstatus_types bst ON bst.billingstatus = bh.billingstatus WHERE YEAR(service_date) > 1900"
    },
    { 
        "target": "EntryAttribute.003.005",
        "query": "SELECT 'billingmaster' AS source_table, 3.005 AS attribute_id, bm.billingmaster_no AS emr_entry_id, 'ICD9-MSP' as code_system, bm.dx_code1 as code_value, dc.description as text_value, null as date_value , null as boolean_value, null as numeric_value, bm.billingmaster_no as emr_id, date(bm.service_date) as effective_date, null as emr_reference FROM billingmaster bm left join diagnosticcode dc on bm.dx_code1 = dc.diagnostic_code WHERE YEAR(date(bm.service_date)) > 1900 UNION SELECT 'billingmaster' AS source_table, 3.005 AS attribute_id, bm.billingmaster_no AS emr_entry_id, 'ICD9-MSP' as code_system, bm.dx_code2 as code_value, dc.description as text_value, null as date_value , null as boolean_value, null as numeric_value, bm.billingmaster_no as emr_id, date(bm.service_date) as effective_date, null as emr_reference FROM billingmaster bm left join diagnosticcode dc on bm.dx_code2 = dc.diagnostic_code WHERE YEAR(date(bm.service_date)) > 1900 UNION SELECT 'billingmaster' AS source_table, 3.005 AS attribute_id, bm.billingmaster_no AS emr_entry_id, 'ICD9-MSP' as code_system, bm.dx_code3 as code_value, dc.description as text_value, null as date_value , null as boolean_value, null as numeric_value, bm.billingmaster_no as emr_id, date(bm.service_date) as effective_date, null as emr_reference FROM billingmaster bm left join diagnosticcode dc on bm.dx_code3 = dc.diagnostic_code WHERE YEAR(date(bm.service_date)) > 1900"
    },
    {
      "target": "EntryAttribute.003.006",
		  "query": "SELECT 'billinghistory' AS source_table, 3.006 AS attribute_id, bm.billingmaster_no AS emr_entry_id, 'MSP' as code_system, null as code_value, null as text_value, null as date_value , null as boolean_value, case when bh.seqNum = '' then null else cast(bh.seqNum as decimal) end as numeric_value, bm.billingmaster_no as emr_id, date(bm.service_date) as effective_date, null as emr_reference FROM billingmaster bm JOIN billing_history bh on bm.billingmaster_no = bh.billingmaster_no WHERE YEAR(service_date) > 1900 and bh.seqNum is not null and bh.seqNum <> ''"
    },
    {
      "target": "EntryAttribute.003.008",
	    "query": "SELECT 'provider' AS source_table, 3.008 AS attribute_id, bm.billingmaster_no AS emr_entry_id, 'MSP' AS code_system, p.practitionerNo as code_value, CONCAT(p.last_name, ', ', p.first_name) AS text_value, NULL AS date_value, NULL AS boolean_value, NULL AS numeric_value, p.provider_no AS emr_id, bh.creation_date AS effective_date, NULL AS emr_reference, p.* FROM billingmaster bm JOIN billing_history bh ON bm.billingmaster_no = bh.billingmaster_no JOIN provider p ON bh.practitioner_no = p.provider_no WHERE YEAR(service_date) > 1900"
>>>>>>> 15b0d75d
    },
    {
        "target": "Entry.005",
        "query": "SELECT 'demographic' AS `source_table`, 005 as entry_id, demographic_no AS `emr_id`, demographic_no AS `emr_patient_id` FROM demographic"
    },
    {
        "target": "EntryState.005",
        "query": "SELECT 'demographic' AS source_table, 005 AS entry_id, t.emr_id, t.state, t.effective_date, t.emr_reference FROM (SELECT demographic_no as emr_id, patient_status as state, CASE WHEN YEAR(date_joined) < 1900 THEN lastUpdateDate WHEN DATE(lastUpdateDate) = date_joined THEN lastUpdateDate ELSE COALESCE(date_joined, lastUpdateDate) END AS effective_date, NULL as emr_reference FROM demographic UNION SELECT demographic_no AS emr_id, patient_status AS state, CASE WHEN YEAR(date_joined) < 1900 THEN lastUpdateDate ELSE COALESCE(date_joined, lastUpdateDate) END AS effective_date, id AS emr_reference FROM demographicArchive) AS t WHERE t.effective_date IS NOT NULL and t.effective_date > '1900-01-01'"
    },
    {
        "target": "EntryAttribute.005.001",
        "query": "SELECT 'demographic' AS source_table, 5.001 AS attribute_id, d.demographic_no AS emr_entry_id, NULL AS code_system, NULL AS code_value, NULL AS text_value, CAST(CONCAT(d.year_of_birth, '-', d.month_of_birth, '-', d.date_of_birth) AS DATE) AS date_value, NULL AS boolean_value, NULL AS numeric_value, d.demographic_no AS emr_id, CASE WHEN YEAR(date_joined) < 1900 THEN lastUpdateDate WHEN DATE(lastUpdateDate) = date_joined THEN lastUpdateDate ELSE COALESCE(date_joined, lastUpdateDate) END AS effective_date, NULL AS emr_reference FROM demographic d WHERE d.year_of_birth > 1900 AND d.year_of_birth IS NOT NULL AND lastUpdateDate IS NOT NULL AND YEAR(lastUpdateDate) > 1900 UNION ALL SELECT DISTINCT 'demographic' AS source_table, 5.001 AS attribute_id, a.demographic_no AS emr_entry_id, NULL AS code_system, NULL AS code_value, NULL AS text_value, CAST(CONCAT(a.year_of_birth, '-', a.month_of_birth, '-', a.date_of_birth) AS DATE) AS date_value, NULL AS boolean_value, NULL AS numeric_value, a.demographic_no AS emr_id, a.lastUpdateDate AS effective_date, NULL AS emr_reference FROM demographicArchive a WHERE a.year_of_birth > 1900 AND a.year_of_birth IS NOT NULL AND a.lastUpdateDate IS NOT NULL AND YEAR(a.lastUpdateDate) > 1900"
    },
    {
        "target": "EntryAttribute.005.002",
        "query": "SELECT 'demographic' AS source_table, 5.002 AS attribute_id, demographic_no AS emr_entry_id, NULL AS code_system, NULL AS code_value, sex AS text_value, NULL AS date_value, NULL AS boolean_value, NULL AS numeric_value, demographic_no AS emr_id, CASE WHEN YEAR(date_joined) < 1900 THEN lastUpdateDate WHEN DATE(lastUpdateDate) = date_joined THEN lastUpdateDate ELSE COALESCE(date_joined, lastUpdateDate) END AS effective_date, NULL AS emr_reference FROM demographic WHERE lastUpdateDate IS NOT NULL AND YEAR(lastUpdateDate) > 1900 UNION ALL SELECT DISTINCT 'demographic' AS source_table, 5.002 AS attribute_id, demographic_no AS emr_entry_id, NULL AS code_system, NULL AS code_value, sex AS text_value, NULL AS date_value, NULL AS boolean_value, NULL AS numeric_value, demographic_no AS emr_id, lastUpdateDate AS effective_date, NULL AS emr_reference FROM demographicArchive a WHERE a.lastUpdateDate IS NOT NULL AND YEAR(a.lastUpdateDate) > 1900"
    },
    {
        "target": "EntryAttribute.005.005",
        "query": "SELECT 'demographic' AS source_table, 5.005 AS attribute_id, demographic_no AS emr_entry_id, NULL AS code_system, NULL AS code_value, first_name AS text_value, NULL AS date_value, NULL AS boolean_value, NULL AS numeric_value, demographic_no AS emr_id, CASE WHEN YEAR(date_joined) < 1900 THEN lastUpdateDate WHEN DATE(lastUpdateDate) = date_joined THEN lastUpdateDate ELSE COALESCE(date_joined, lastUpdateDate) END AS effective_date, NULL AS emr_reference FROM demographic WHERE lastUpdateDate IS NOT NULL AND YEAR(lastUpdateDate) > 1900 UNION ALL SELECT DISTINCT 'demographic' AS source_table, 5.005 AS attribute_id, demographic_no AS emr_entry_id, NULL AS code_system, NULL AS code_value, first_name AS text_value, NULL AS date_value, NULL AS boolean_value, NULL AS numeric_value, demographic_no AS emr_id, lastUpdateDate AS effective_date, NULL AS emr_reference FROM demographicArchive a WHERE a.lastUpdateDate IS NOT NULL AND YEAR(a.lastUpdateDate) > 1900"
    },
    {
        "target": "EntryAttribute.005.006",
        "query": "SELECT 'demographic' AS source_table, 5.006 AS attribute_id, demographic_no AS emr_entry_id, NULL AS code_system, NULL AS code_value, last_name AS text_value, NULL AS date_value, NULL AS boolean_value, NULL AS numeric_value, demographic_no AS emr_id, CASE WHEN YEAR(date_joined) < 1900 THEN lastUpdateDate WHEN DATE(lastUpdateDate) = date_joined THEN lastUpdateDate ELSE COALESCE(date_joined, lastUpdateDate) END AS effective_date, NULL AS emr_reference FROM demographic WHERE lastUpdateDate IS NOT NULL AND YEAR(lastUpdateDate) > 1900 UNION ALL SELECT DISTINCT 'demographic' AS source_table, 5.006 AS attribute_id, demographic_no AS emr_entry_id, NULL AS code_system, NULL AS code_value, last_name AS text_value, NULL AS date_value, NULL AS boolean_value, NULL AS numeric_value, demographic_no AS emr_id, lastUpdateDate AS effective_date, NULL AS emr_reference FROM demographicArchive a WHERE a.lastUpdateDate IS NOT NULL AND YEAR(a.lastUpdateDate) > 1900"
    },
    {
        "target": "EntryAttribute.005.010",
        "query": "SELECT 'demographicExt' AS source_table, 5.010 AS attribute_id, de.demographic_no AS emr_entry_id, NULL AS code_system, NULL AS code_value, de.`value` AS text_value, NULL AS date_value, NULL AS boolean_value, NULL AS numeric_value, de.id AS emr_id, de.date_time AS effective_date, NULL AS emr_reference FROM demographicExt de WHERE de.key_val LIKE 'aboriginal' UNION ALL SELECT DISTINCT 'demographicExt' AS source_table, 5.010 AS attribute_id, dea.demographic_no AS emr_entry_id, NULL AS code_system, NULL AS code_value, dea.`value` AS text_value, NULL AS date_value, NULL AS boolean_value, NULL AS numeric_value, dea.id AS emr_id, dea.date_time AS effective_date, NULL AS emr_reference FROM demographicExtArchive dea WHERE dea.key_val LIKE \"aboriginal\""
    },
    {
        "target": "EntryAttribute.005.011",
        "query": "SELECT 'demographicExt' AS source_table, 5.011 AS attribute_id, de.demographic_no AS emr_entry_id, NULL AS code_system, NULL AS code_value, de.`value` AS text_value, NULL AS date_value, NULL AS boolean_value, NULL AS numeric_value, de.id AS emr_id, de.date_time AS effective_date, NULL AS emr_reference FROM demographicExt de WHERE de.key_val LIKE 'ethnicity' UNION ALL SELECT DISTINCT 'demographicExt' AS source_table, 5.011 AS attribute_id, dea.demographic_no AS emr_entry_id, NULL AS code_system, NULL AS code_value, dea.`value` AS text_value, NULL AS date_value, NULL AS boolean_value, NULL AS numeric_value, dea.id AS emr_id, dea.date_time AS effective_date, NULL AS emr_reference FROM demographicExtArchive dea WHERE dea.key_val LIKE \"ethnicity\""
    },
    {
        "target": "Entry.006",
        "query": "SELECT 'demographic' AS source_table, 006 as entry_id, demographic_no AS emr_id, demographic_no AS emr_patient_id FROM demographic UNION ALL SELECT 'demographic' AS source_table, 006 as entry_id, demographic_no AS emr_id, demographic_no AS emr_patient_id FROM demographicArchive"
    },
    {
        "target": "EntryState.006",
        "query": "SELECT 'demographic' AS source_table, 006 as entry_id, t.emr_id, t.state, t.effective_date, t.emr_reference FROM ( SELECT demographic_no AS emr_id, patient_status AS state, lastUpdateDate AS effective_date, NULL AS emr_reference FROM demographic UNION SELECT d.demographic_no AS emr_id, patient_status AS state, CASE WHEN id = max_id THEN DATE_ADD(lastUpdateDate, INTERVAL 1 SECOND) ELSE lastUpdateDate END AS effective_date, id AS emr_reference FROM demographicArchive d LEFT JOIN (SELECT demographic_no, max(id) AS max_id FROM demographicArchive GROUP BY demographic_no) max_d ON d.id = max_d.max_id) AS t WHERE t.effective_date IS NOT NULL AND year(t.effective_date) > 1900"
    },
    {
        "target": "EntryAttribute.006.001",
        "query": "SELECT 'demographic' AS source_table, 6.001 AS attribute_id, contact.demographic_no AS emr_entry_id, 'OSCAR' AS code_system, contact.type AS code_value, NULL AS text_value, NULL AS date_value, NULL AS boolean_value, NULL AS numeric_value, contact.emr_id AS emr_id, DATE_FORMAT(TIMESTAMPADD(MICROSECOND, -1, TIMESTAMPADD(DAY, 1, contact.effective_date)), '%Y-%m-%dT%T.%fZ') AS effective_date, contact.emr_reference AS emr_reference FROM ( SELECT home.demographic_no AS 'emr_id', home.demographic_no, home.lastUpdateDate AS 'effective_date', NULL AS 'emr_reference', 'phone' AS 'type', 'home' AS 'location', CONCAT( home.phone, IF( homeExt.`value` IS NOT NULL AND homeExt.`value` <> '', CONCAT( 'ext: ', homeExt.`value` ), '' ) ) AS 'val' FROM demographic home LEFT JOIN ( SELECT demographic_no, `value` FROM demographicExt WHERE key_val LIKE 'hPhoneExt' ) homeExt ON( home.demographic_no = homeExt.demographic_no )  UNION ALL SELECT `work`.demographic_no AS 'emr_id', `work`.demographic_no, `work`.lastUpdateDate AS 'effective_date', NULL AS 'emr_reference', 'phone' AS 'type', 'work' AS 'location', CONCAT( `work`.phone2, IF( workExt.`value` IS NOT NULL AND workExt.`value` <> '', CONCAT( 'ext: ', workExt.`value` ), '' ) ) AS 'val' FROM demographic `work` LEFT JOIN ( SELECT demographic_no, `value` FROM demographicExt WHERE key_val LIKE 'wPhoneExt' ) workExt ON( `work`.demographic_no = workExt.demographic_no ) UNION ALL SELECT email.demographic_no AS 'emr_id', email.demographic_no, email.lastUpdateDate AS 'effective_date', NULL AS 'emr_reference', 'email' AS 'type', 'home' AS 'location', email.email AS 'val' FROM demographic email UNION ALL SELECT d.demographic_no AS 'emr_id', d.demographic_no, IFNULL(mobile.date_time, d.lastUpdateDate) AS 'effective_date', mobile.id AS 'emr_reference', 'mobile' AS 'type', 'home' AS 'location', mobile.`value` AS 'val' FROM demographic d LEFT JOIN ( SELECT demographic_no, `value`, date_time, id FROM demographicExt WHERE key_val LIKE 'demo_cell' ) mobile ON( d.demographic_no = mobile.demographic_no ) UNION ALL SELECT archiveHome.id AS 'emr_id', archiveHome.demographic_no, archiveHome.lastUpdateDate AS 'effective_date', archiveHome.id AS 'emr_reference', 'phone' AS 'type', 'home' AS 'location', CONCAT( archiveHome.phone, IF( archiveHomeExt.`value` IS NOT NULL AND archiveHomeExt.`value` <> '', CONCAT( 'ext: ', archiveHomeExt.`value` ), '' ) ) AS 'val' FROM demographicArchive archiveHome LEFT JOIN ( SELECT demographic_no, `value`, archiveId FROM demographicExtArchive WHERE key_val LIKE 'hPhoneExt' ) archiveHomeExt ON( archiveHome.id = archiveHomeExt.archiveId ) UNION ALL SELECT archiveWork.id AS 'emr_id', archiveWork.demographic_no, archiveWork.lastUpdateDate AS 'effective_date', archiveWork.id AS 'emr_reference', 'phone' AS 'type', 'work' AS 'location', CONCAT( archiveWork.phone2, IF( archiveWorkExt.`value` IS NOT NULL AND archiveWorkExt.`value` <> '', CONCAT( 'ext: ', archiveWorkExt.`value` ), '' ) ) AS 'val' FROM demographicArchive archiveWork LEFT JOIN ( SELECT demographic_no, `value`, archiveId FROM demographicExtArchive WHERE key_val LIKE 'wPhoneExt' ) archiveWorkExt ON( archiveWork.id = archiveWorkExt.archiveId ) UNION ALL SELECT archiveEmail.id AS 'emr_id', archiveEmail.demographic_no, archiveEmail.lastUpdateDate AS 'effective_date', archiveEmail.id AS 'emr_reference', 'email' AS 'type', 'home' AS 'location', archiveEmail.email AS 'val' FROM demographicArchive archiveEmail UNION ALL SELECT archiveD.id AS 'emr_id', archiveD.demographic_no, IFNULL(archiveMobile.date_time, archiveD.lastUpdateDate) AS 'effective_date', archiveD.id AS 'emr_reference', 'mobile' AS 'type', 'home' AS 'location', archiveMobile.`value` AS 'val' FROM demographicArchive archiveD LEFT JOIN ( SELECT demographic_no, `value`, date_time, archiveId FROM demographicExtArchive WHERE key_val LIKE 'demo_cell' ) archiveMobile ON( archiveD.id = archiveMobile.archiveId ) ) contact"
    },
    {
        "target": "EntryAttribute.006.002",
        "query": "SELECT 'demographic' AS source_table, 6.002 AS attribute_id, contact.demographic_no AS emr_entry_id, 'OSCAR' AS code_system, contact.location AS code_value, NULL AS text_value, NULL AS date_value, NULL AS boolean_value, NULL AS numeric_value, contact.emr_id AS emr_id, DATE_FORMAT(TIMESTAMPADD(MICROSECOND, -1, TIMESTAMPADD(DAY, 1, contact.effective_date)), '%Y-%m-%dT%T.%fZ') AS effective_date, contact.emr_reference AS emr_reference FROM ( SELECT home.demographic_no AS 'emr_id', home.demographic_no, home.lastUpdateDate AS 'effective_date', NULL AS 'emr_reference', 'phone' AS 'type', 'home' AS 'location', CONCAT( home.phone, IF( homeExt.`value` IS NOT NULL AND homeExt.`value` <> '', CONCAT( 'ext: ', homeExt.`value` ), '' ) ) AS 'val' FROM demographic home LEFT JOIN ( SELECT demographic_no, `value` FROM demographicExt WHERE key_val LIKE 'hPhoneExt' ) homeExt ON( home.demographic_no = homeExt.demographic_no ) UNION ALL SELECT `work`.demographic_no AS 'emr_id', `work`.demographic_no, `work`.lastUpdateDate AS 'effective_date', NULL AS 'emr_reference', 'phone' AS 'type', 'work' AS 'location', CONCAT( `work`.phone2, IF( workExt.`value` IS NOT NULL AND workExt.`value` <> '', CONCAT( 'ext: ', workExt.`value` ), '' ) ) AS 'val' FROM demographic `work` LEFT JOIN ( SELECT demographic_no, `value` FROM demographicExt WHERE key_val LIKE 'wPhoneExt' ) workExt ON( `work`.demographic_no = workExt.demographic_no ) UNION ALL SELECT email.demographic_no AS 'emr_id', email.demographic_no, email.lastUpdateDate AS 'effective_date', NULL AS 'emr_reference', 'email' AS 'type', 'home' AS 'location', email.email AS 'val' FROM demographic email UNION ALL SELECT d.demographic_no AS 'emr_id', d.demographic_no, IFNULL(mobile.date_time, d.lastUpdateDate) AS 'effective_date', mobile.id AS 'emr_reference', 'mobile' AS 'type', 'home' AS 'location', mobile.`value` AS 'val' FROM demographic d LEFT JOIN ( SELECT demographic_no, `value`, date_time, id FROM demographicExt WHERE key_val LIKE 'demo_cell' ) mobile ON( d.demographic_no = mobile.demographic_no ) UNION ALL SELECT archiveHome.id AS 'emr_id', archiveHome.demographic_no, archiveHome.lastUpdateDate AS 'effective_date', archiveHome.id AS 'emr_reference', 'phone' AS 'type', 'home' AS 'location', CONCAT( archiveHome.phone, IF( archiveHomeExt.`value` IS NOT NULL AND archiveHomeExt.`value` <> '', CONCAT( 'ext: ', archiveHomeExt.`value` ), '' ) ) AS 'val' FROM demographicArchive archiveHome LEFT JOIN ( SELECT demographic_no, `value`, archiveId FROM demographicExtArchive WHERE key_val LIKE 'hPhoneExt' ) archiveHomeExt ON( archiveHome.id = archiveHomeExt.archiveId ) UNION ALL SELECT archiveWork.id AS 'emr_id', archiveWork.demographic_no, archiveWork.lastUpdateDate AS 'effective_date', archiveWork.id AS 'emr_reference', 'phone' AS 'type', 'work' AS 'location', CONCAT( archiveWork.phone2, IF( archiveWorkExt.`value` IS NOT NULL AND archiveWorkExt.`value` <> '', CONCAT( 'ext: ', archiveWorkExt.`value` ), '' ) ) AS 'val' FROM demographicArchive archiveWork LEFT JOIN ( SELECT demographic_no, `value`, archiveId FROM demographicExtArchive WHERE key_val LIKE 'wPhoneExt' ) archiveWorkExt ON( archiveWork.id = archiveWorkExt.archiveId ) UNION ALL SELECT archiveEmail.id AS 'emr_id', archiveEmail.demographic_no, archiveEmail.lastUpdateDate AS 'effective_date', archiveEmail.id AS 'emr_reference', 'email' AS 'type', 'home' AS 'location', archiveEmail.email AS 'val' FROM demographicArchive archiveEmail UNION ALL SELECT archiveD.id AS 'emr_id', archiveD.demographic_no, IFNULL(archiveMobile.date_time, archiveD.lastUpdateDate) AS 'effective_date', archiveD.id AS 'emr_reference', 'mobile' AS 'type', 'home' AS 'location', archiveMobile.`value` AS 'val' FROM demographicArchive archiveD LEFT JOIN ( SELECT demographic_no, `value`, date_time, archiveId FROM demographicExtArchive WHERE key_val LIKE 'demo_cell' ) archiveMobile ON( archiveD.id = archiveMobile.archiveId ) ) contact"
    },
    {
        "target": "EntryAttribute.006.003",
        "query": "SELECT 'demographic' AS source_table, 6.003 AS attribute_id, contact.demographic_no AS emr_entry_id, NULL AS code_system, NULL AS code_value, contact.val AS text_value, NULL AS date_value, NULL AS boolean_value, NULL AS numeric_value, contact.emr_id AS emr_id, DATE_FORMAT(TIMESTAMPADD(MICROSECOND, -1, TIMESTAMPADD(DAY, 1, contact.effective_date)), '%Y-%m-%dT%T.%fZ') AS effective_date, contact.emr_reference AS emr_reference FROM ( SELECT home.demographic_no AS 'emr_id', home.demographic_no, home.lastUpdateDate AS 'effective_date', NULL AS 'emr_reference', 'phone' AS 'type', 'home' AS 'location', CONCAT( home.phone, IF( homeExt.`value` IS NOT NULL AND homeExt.`value` <> '', CONCAT( 'ext: ', homeExt.`value` ), '' ) ) AS 'val' FROM demographic home LEFT JOIN ( SELECT demographic_no, `value` FROM demographicExt WHERE key_val LIKE 'hPhoneExt' ) homeExt ON( home.demographic_no = homeExt.demographic_no ) UNION ALL SELECT `work`.demographic_no AS 'emr_id', `work`.demographic_no, `work`.lastUpdateDate AS 'effective_date', NULL AS 'emr_reference', 'phone' AS 'type', 'work' AS 'location', CONCAT( `work`.phone2, IF( workExt.`value` IS NOT NULL AND workExt.`value` <> '', CONCAT( 'ext: ', workExt.`value` ), '' ) ) AS 'val' FROM demographic `work` LEFT JOIN ( SELECT demographic_no, `value` FROM demographicExt WHERE key_val LIKE 'wPhoneExt' ) workExt ON( `work`.demographic_no = workExt.demographic_no ) UNION ALL SELECT email.demographic_no AS 'emr_id', email.demographic_no, email.lastUpdateDate AS 'effective_date', NULL AS 'emr_reference', 'email' AS 'type', 'home' AS 'location', email.email AS 'val' FROM demographic email UNION ALL SELECT d.demographic_no AS 'emr_id', d.demographic_no, IFNULL(mobile.date_time, d.lastUpdateDate) AS 'effective_date', mobile.id AS 'emr_reference', 'mobile' AS 'type', 'home' AS 'location', mobile.`value` AS 'val' FROM demographic d LEFT JOIN ( SELECT demographic_no, `value`, date_time, id FROM demographicExt WHERE key_val LIKE 'demo_cell' ) mobile ON( d.demographic_no = mobile.demographic_no ) UNION ALL SELECT archiveHome.id AS 'emr_id', archiveHome.demographic_no, archiveHome.lastUpdateDate AS 'effective_date', archiveHome.id AS 'emr_reference', 'phone' AS 'type', 'home' AS 'location', CONCAT( archiveHome.phone, IF( archiveHomeExt.`value` IS NOT NULL AND archiveHomeExt.`value` <> '', CONCAT( 'ext: ', archiveHomeExt.`value` ), '' ) ) AS 'val' FROM demographicArchive archiveHome LEFT JOIN ( SELECT demographic_no, `value`, archiveId FROM demographicExtArchive WHERE key_val LIKE 'hPhoneExt' ) archiveHomeExt ON( archiveHome.id = archiveHomeExt.archiveId ) UNION ALL SELECT archiveWork.id AS 'emr_id', archiveWork.demographic_no, archiveWork.lastUpdateDate AS 'effective_date', archiveWork.id AS 'emr_reference', 'phone' AS 'type', 'work' AS 'location', CONCAT( archiveWork.phone2, IF( archiveWorkExt.`value` IS NOT NULL AND archiveWorkExt.`value` <> '', CONCAT( 'ext: ', archiveWorkExt.`value` ), '' ) ) AS 'val' FROM demographicArchive archiveWork LEFT JOIN ( SELECT demographic_no, `value`, archiveId FROM demographicExtArchive WHERE key_val LIKE 'wPhoneExt' ) archiveWorkExt ON( archiveWork.id = archiveWorkExt.archiveId ) UNION ALL SELECT archiveEmail.id AS 'emr_id', archiveEmail.demographic_no, archiveEmail.lastUpdateDate AS 'effective_date', archiveEmail.id AS 'emr_reference', 'email' AS 'type', 'home' AS 'location', archiveEmail.email AS 'val' FROM demographicArchive archiveEmail UNION ALL SELECT archiveD.id AS 'emr_id', archiveD.demographic_no, IFNULL(archiveMobile.date_time, archiveD.lastUpdateDate) AS 'effective_date', archiveD.id AS 'emr_reference', 'mobile' AS 'type', 'home' AS 'location', archiveMobile.`value` AS 'val' FROM demographicArchive archiveD LEFT JOIN ( SELECT demographic_no, `value`, date_time, archiveId FROM demographicExtArchive WHERE key_val LIKE 'demo_cell' ) archiveMobile ON( archiveD.id = archiveMobile.archiveId ) ) contact"
    },
    {
        "target": "Entry.007",
        "query": "SELECT 'casemgmt_note' AS source_table, 007 as entry_id, cn.note_id AS emr_id, cn.demographic_no AS emr_patient_id FROM casemgmt_note cn INNER JOIN ( SELECT max(note_id) AS note_id FROM casemgmt_note WHERE provider_no != -1 AND include_issue_innote IN (0,1) GROUP BY uuid ) note ON (note.note_id = cn.note_id)"
    },
    {
        "target": "EntryState.007",
        "query": "SELECT 'casemgmt_note' AS source_table, 007 as entry_id, cn.note_id AS emr_id, cn.signed AS state, cn.observation_date AS effective_date, NULL AS emr_reference FROM casemgmt_note cn INNER JOIN ( SELECT max(note_id) AS note_id FROM casemgmt_note WHERE provider_no != -1 AND include_issue_innote IN (0,1) GROUP BY uuid ) note ON (note.note_id = cn.note_id)"
    },
    {
        "target": "EntryAttribute.007.001",
        "query": "SELECT 'casemgmt_note' AS source_table, 7.001 AS attribute_id, cn.note_id AS emr_entry_id, NULL AS code_system, NULL AS code_value, NULL AS text_value, cn.observation_date AS date_value, NULL AS boolean_value, NULL AS numeric_value, cn.note_id AS emr_id, cn.observation_date AS effective_date, NULL AS emr_reference FROM casemgmt_note cn INNER JOIN ( SELECT max(note_id) AS note_id FROM casemgmt_note WHERE provider_no != -1 AND include_issue_innote IN (0,1) GROUP BY uuid ) note ON (note.note_id = cn.note_id)"
    },
    {
        "target": "EntryAttribute.007.002",
        "query": "SELECT 'casemgmt_note' AS source_table, 7.002 AS attribute_id, cn.note_id AS emr_entry_id, NULL AS code_system, NULL AS code_value, CONCAT( lli.label, ',', a.reason ) AS text_value, NULL AS date_value, NULL AS boolean_value, NULL AS numeric_value, cn.note_id AS emr_id, cn.observation_date AS effective_date, a.appointment_no AS emr_reference FROM casemgmt_note cn INNER JOIN ( SELECT max(note_id) AS note_id FROM casemgmt_note WHERE provider_no != -1 AND include_issue_innote IN (0,1) GROUP BY uuid ) note ON (note.note_id = cn.note_id) INNER JOIN appointment a ON (cn.appointmentNo > 0 AND a.appointment_no = cn.appointmentNo) INNER JOIN LookupListItem lli ON(a.reasonCode > 0 AND a.reasonCode = lli.id)"
    },
    {
        "target": "EntryAttribute.007.003",
        "query": "SELECT 'casemgmt_note' AS source_table, 7.003 AS attribute_id, cn.note_id AS emr_entry_id, 'OSCAR' AS code_system, NULL AS code_value, Ifnull(aty.name, a.TYPE) AS text_value, NULL AS date_value, NULL AS boolean_value, NULL AS numeric_value, cn.note_id AS emr_id, cn.observation_date AS effective_date, a.appointment_no AS emr_reference FROM casemgmt_note cn inner join (SELECT Max(note_id) AS note_id FROM casemgmt_note WHERE provider_no != -1 AND include_issue_innote IN (0,1) GROUP BY uuid) note ON ( note.note_id = cn.note_id ) inner join appointment a ON ( cn.appointmentNo > 0 AND a.appointment_no = cn.appointmentNo ) left join appointmentType aty ON ( a.TYPE = aty.id )"
    },
    {
        "target": "EntryAttribute.007.004",
        "query": "SELECT 'casemgmt_note' AS source_table, 7.004 AS attribute_id, cn.note_id AS emr_entry_id, 'OSCAR' AS code_system, cn.encounter_type AS code_value, NULL AS text_value, NULL AS date_value, NULL AS boolean_value, NULL AS numeric_value, cn.note_id AS emr_id, cn.observation_date AS effective_date, NULL AS emr_reference FROM casemgmt_note cn INNER JOIN (SELECT Max(note_id) AS note_id FROM casemgmt_note WHERE provider_no != -1 AND include_issue_innote IN (0,1) GROUP BY uuid) note ON ( note.note_id = cn.note_id )"
    },
    {
        "target": "EntryAttribute.007.006",
        "query": "SELECT 'casemgmt_note' AS source_table, 7.006 AS attribute_id, cn.note_id AS emr_entry_id, 'MSP minimal ICD9' AS code_system, bill.dx_code1 AS code_value, NULL AS text_value, NULL AS date_value, NULL AS boolean_value, NULL AS numeric_value, cn.note_id AS emr_id, cn.observation_date AS effective_date, bill.billingmaster_no AS emr_reference FROM casemgmt_note cn INNER JOIN ( SELECT max(note_id) AS note_id FROM casemgmt_note WHERE provider_no != -1 AND include_issue_innote IN (0,1) GROUP BY uuid ) note ON (note.note_id = cn.note_id) LEFT JOIN ( SELECT bm2.appointment_no, bm2.dx_code1, bm2.billingmaster_no FROM billingmaster bm2 INNER JOIN ( SELECT MIN(bm.billingmaster_no) AS billingmaster_no FROM billingmaster bm WHERE bm.billingstatus NOT LIKE 'D' AND bm.appointment_no > 0 GROUP BY bm.appointment_no ) appt ON (appt.billingmaster_no = bm2.billingmaster_no) ) bill ON (cn.appointmentNo > 0 AND bill.appointment_no = cn.appointmentNo) WHERE bill.dx_code1 IS NOT NULL"
    },
    {
        "target": "EntryAttribute.007.007",
        "query": "SELECT 'casemgmt_note' AS source_table, 7.007 AS attribute_id, cn.note_id AS emr_entry_id, 'MSP minimal ICD9' AS code_system, bill.dx_code1 AS code_value, NULL AS text_value, NULL AS date_value, NULL AS boolean_value, NULL AS numeric_value, cn.note_id AS emr_id, cn.observation_date AS effective_date, bill.billingmaster_no AS emr_reference FROM casemgmt_note cn INNER JOIN ( SELECT max(note_id) AS note_id FROM casemgmt_note WHERE provider_no != -1 AND include_issue_innote IN (0,1) GROUP BY uuid ) note ON (note.note_id = cn.note_id) LEFT JOIN ( SELECT bm2.appointment_no, bm2.dx_code1, bm2.billingmaster_no FROM billingmaster bm2 INNER JOIN ( SELECT SUBSTRING_INDEX( SUBSTRING_INDEX(numberlist,',',2),',',-1 ) AS billingmaster_no FROM ( SELECT GROUP_CONCAT(bm.billingmaster_no) AS numberlist FROM billingmaster bm WHERE bm.billingstatus NOT LIKE 'D' AND bm.appointment_no > 0 GROUP BY bm.appointment_no HAVING COUNT(bm.appointment_no) > 1 ) second_number ) appt ON (appt.billingmaster_no = bm2.billingmaster_no) ) bill ON (cn.appointmentNo > 0 AND bill.appointment_no = cn.appointmentNo) WHERE bill.dx_code1 IS NOT NULL"
    },
    {
        "target": "EntryAttribute.007.008",
        "query": "SELECT 'casemgmt_note' AS source_table, 7.008 AS attribute_id, cn.note_id AS emr_entry_id, 'MSP' AS code_system, bill.billing_code AS code_value, NULL AS text_value, NULL AS date_value, NULL AS boolean_value, NULL AS numeric_value, cn.note_id AS emr_id, cn.observation_date AS effective_date, bill.billingmaster_no AS emr_reference FROM casemgmt_note cn INNER JOIN ( SELECT max(note_id) AS note_id FROM casemgmt_note WHERE provider_no != -1 AND include_issue_innote IN (0,1) GROUP BY uuid ) note ON (note.note_id = cn.note_id) LEFT JOIN ( SELECT bm2.appointment_no, bm2.billing_code, bm2.billingmaster_no FROM billingmaster bm2 INNER JOIN ( SELECT MIN(bm.billingmaster_no) AS billingmaster_no FROM billingmaster bm WHERE bm.billingstatus NOT LIKE 'D' AND bm.appointment_no > 0 GROUP BY bm.appointment_no ) appt ON (appt.billingmaster_no = bm2.billingmaster_no) ) bill ON (cn.appointmentNo > 0 AND bill.appointment_no = cn.appointmentNo) WHERE bill.billing_code IS NOT NULL"
    },
    {
        "target": "Entry.009",
        "query": "SELECT 'measurements' AS source_table, 009 as entry_id, id AS emr_id , demographicNo AS emr_patient_id FROM measurements"
    },
    {
        "target": "EntryState.009",
        "query": "SELECT 'measurements' AS source_table, 009 as entry_id, id AS emr_id , 'A' AS state , least(dateEntered,dateObserved) AS effective_date , NULL AS emr_reference FROM measurements"
    },
    {
        "target": "EntryAttribute.009.001",
        "query": "SELECT 'measurements' AS source_table, 9.001 AS attribute_id, m.id AS emr_entry_id, CASE WHEN identifier.val IS NOT NULL AND identifier.val <> '' THEN 'LOINC' ELSE 'OSCAR' END AS code_system , CASE WHEN identifier.val IS NOT NULL AND identifier.val <> '' THEN identifier.val ELSE m.type END AS code_value, IFNULL( `name`.keyval, mt.typeDescription ) AS text_value , NULL AS date_value , NULL AS boolean_value , NULL AS numeric_value , m.id AS emr_id , least(dateEntered,dateObserved) AS effective_date , identifier.id AS emr_reference FROM measurements AS m LEFT JOIN measurementsExt identifier ON ( m.id = identifier.measurement_id AND identifier.keyval = 'identifier' ) LEFT JOIN measurementsExt `name` ON ( m.id = `name`.measurement_id AND `name`.keyval = 'name' ) LEFT JOIN ( SELECT max(typeDescription) as typeDescription, type FROM measurementType mt GROUP BY type HAVING COUNT(type) > - 1 ) mt ON ( mt.type = m.type AND m.type <> '' ) WHERE ( m.demographicNo IS NOT NULL AND m.demographicNo <> '' AND m.demographicNo > 0 )"
    },
    {
        "target": "EntryAttribute.009.002",
        "query": "SELECT 'measurements' AS source_table , 9.002 AS attribute_id , m.id AS emr_entry_id , NULL AS code_system , NULL AS code_value, NULL AS text_value , m.dateObserved AS date_value , NULL AS boolean_value , NULL AS numeric_value , m.id AS emr_id , least(dateEntered,dateObserved) AS effective_date , NULL AS emr_reference FROM measurements AS m WHERE ( m.demographicNo IS NOT NULL AND m.demographicNo <> '' AND m.demographicNo > 0)"
    },
    {
        "target": "EntryAttribute.009.003",
        "query": "SELECT 'measurements' AS source_table , 9.003 AS attribute_id , m.id AS emr_entry_id , NULL AS code_system , NULL AS code_value, m.dataField AS text_value , NULL AS date_value , NULL AS boolean_value , NULL AS numeric_value , m.id AS emr_id , least(dateEntered,dateObserved) AS effective_date , NULL AS emr_reference FROM measurements AS m WHERE ( m.demographicNo IS NOT NULL AND m.demographicNo <> '' AND m.demographicNo > 0)"
    },
    {
        "target": "EntryAttribute.009.004",
        "query": "SELECT 'measurements' AS source_table , 9.004 AS attribute_id , m.id AS emr_entry_id , NULL AS code_system , NULL AS code_value, CASE WHEN `range`.val IS NOT NULL THEN `range`.val WHEN `minimum`.val IS NOT NULL OR `maximum`.val IS NOT NULL THEN TRIM( CONCAT( IF( `minimum`.val IS NOT NULL, CONCAT('Min ',`minimum`.val), '' ), IF(`maximum`.val IS NOT NULL, CONCAT(' Max ', `maximum`.val), '' ) ) ) ELSE IFNULL( m.measuringInstruction, mt.measuringInstruction ) END AS text_value , NULL AS date_value , NULL AS boolean_value , NULL AS numeric_value , m.id AS emr_id , least(dateEntered,dateObserved) AS effective_date , COALESCE( `range`.id, `minimum`.id, `maximum`.id ) AS emr_reference FROM measurements AS m LEFT JOIN measurementsExt `range` ON ( m.id = `range`.measurement_id AND `range`.keyval = 'range' ) LEFT JOIN measurementsExt `minimum` ON ( m.id = `minimum`.measurement_id AND `minimum`.keyval = 'minimum' ) LEFT JOIN measurementsExt `maximum` ON ( m.id = `maximum`.measurement_id AND `maximum`.keyval = 'maximum' ) LEFT JOIN ( SELECT max(measuringInstruction) as measuringInstruction, type FROM measurementType mt GROUP BY type HAVING COUNT(type) > -1 ) mt ON( mt.type = m.type AND m.type <> '' ) WHERE ( m.demographicNo IS NOT NULL AND m.demographicNo <> '' AND m.demographicNo > 0)"
    },
    {
        "target": "EntryAttribute.009.005",
        "query": "SELECT 'measurements' AS source_table , 9.005 AS attribute_id , m.id AS emr_entry_id , NULL AS code_system , NULL AS code_value, COALESCE(`unit`.val, m.measuringInstruction, mt.measuringInstruction ) AS text_value , NULL AS date_value , NULL AS boolean_value , NULL AS numeric_value , m.id AS emr_id , least(dateEntered,dateObserved) AS effective_date , `unit`.id AS emr_reference FROM measurements AS m LEFT JOIN measurementsExt `unit` ON ( m.id = `unit`.measurement_id AND `unit`.keyval = 'unit' ) LEFT JOIN ( SELECT max(measuringInstruction) as measuringInstruction, type FROM measurementType mt GROUP BY type HAVING COUNT(type) > -1 ) mt ON( mt.type = m.type AND m.type <> '' ) WHERE ( m.demographicNo IS NOT NULL AND m.demographicNo <> '' AND m.demographicNo > 0)"
    },
    {
        "target": "EntryAttribute.009.006",
        "query": "SELECT 'measurements' AS source_table , 9.006 AS attribute_id , m.id AS emr_entry_id , 'HL7 v2x' AS code_system , `olis_status`.val AS code_value, NULL AS text_value , NULL AS date_value , NULL AS boolean_value , NULL AS numeric_value , m.id AS emr_id , least(dateEntered,dateObserved) AS effective_date , `olis_status`.id AS emr_reference FROM measurements AS m LEFT JOIN measurementsExt `olis_status` ON ( m.id = `olis_status`.measurement_id AND `olis_status`.keyval = 'olis_status' ) WHERE ( m.demographicNo IS NOT NULL AND m.demographicNo <> '' AND m.demographicNo > 0)"
    },
    {
        "target": "EntryAttribute.009.007",
        "query": "SELECT 'measurements' AS source_table , 9.007 AS attribute_id , m.id AS emr_entry_id , NULL AS code_system , NULL AS code_value, IFNULL(`labname`.val, CONCAT( p.first_name, ' ', p.last_name ) ) AS text_value , NULL AS date_value , NULL AS boolean_value , NULL AS numeric_value , m.id AS emr_id , least(dateEntered,dateObserved) AS effective_date , `labname`.id AS emr_reference FROM measurements AS m LEFT JOIN measurementsExt `labname` ON ( m.id = `labname`.measurement_id AND `labname`.keyval = 'labname' ) LEFT JOIN provider p ON (p.provider_no = m.providerNo AND m.providerNo IS NOT NULL AND m.providerNo > 0) WHERE ( m.demographicNo IS NOT NULL AND m.demographicNo <> '' AND m.demographicNo > 0)"
    },
    {
        "target": "Entry.011",
        "query": "SELECT 'preventions' AS source_table, 011 as entry_id, p.id AS emr_id, p.demographic_no AS emr_patient_id FROM preventions p INNER JOIN preventionsExt `dose` ON ( p.id = `dose`.prevention_id AND `dose`.keyval = 'dose' ) WHERE p.deleted = 0"
    },
    {
        "target": "EntryState.011",
        "query": "SELECT 'preventions' AS source_table, 011 as entry_id, p.id AS emr_id, 'A' AS state, DATE_FORMAT(TIMESTAMPADD(MICROSECOND ,- 1 ,TIMESTAMPADD(DAY , 1 , p.lastUpdateDate )) , '%Y-%m-%dT%T.%fZ') AS effective_date, NULL AS emr_reference FROM preventions p INNER JOIN preventionsExt `dose` ON ( p.id = `dose`.prevention_id AND `dose`.keyval = 'dose' ) WHERE p.deleted = 0"
    },
    {
        "target": "EntryAttribute.011.001",
        "query": "SELECT 'preventions' AS source_table , 11.001 AS attribute_id , p.id AS emr_entry_id , 'CVX' AS code_system , p.prevention_type AS code_value , `name`.val AS text_value , NULL AS date_value , NULL AS boolean_value , NULL AS numeric_value , p.id AS emr_id , DATE_FORMAT(TIMESTAMPADD(MICROSECOND ,- 1 ,TIMESTAMPADD(DAY , 1 , p.lastUpdateDate)) , '%Y-%m-%dT%T.%fZ') AS effective_date , `dose`.id AS emr_reference FROM preventions p INNER JOIN preventionsExt `dose` ON ( p.id = `dose`.prevention_id AND `dose`.keyval = 'dose' ) LEFT JOIN preventionsExt `name` ON ( `dose`.prevention_id = `name`.prevention_id AND `name`.keyval = 'name' ) WHERE p.deleted = 0"
    },
    {
        "target": "EntryAttribute.011.003",
        "query": "SELECT 'preventions' AS source_table , 11.003 AS attribute_id , p.id AS emr_entry_id , NULL AS code_system , NULL AS code_value , NULL AS text_value , DATE_FORMAT(TIMESTAMPADD(MICROSECOND ,- 1 ,TIMESTAMPADD(DAY , 1 , p.prevention_date)) , '%Y-%m-%dT%T.%fZ') AS date_value , NULL AS boolean_value , NULL AS numeric_value , p.id AS emr_id , DATE_FORMAT(TIMESTAMPADD(MICROSECOND ,- 1 ,TIMESTAMPADD(DAY , 1 , p.lastUpdateDate)) , '%Y-%m-%dT%T.%fZ') AS effective_date , `dose`.id AS emr_reference FROM preventions p INNER JOIN preventionsExt `dose` ON ( p.id = `dose`.prevention_id AND `dose`.keyval = 'dose' ) WHERE p.deleted = 0"
    },
    {
        "target": "EntryAttribute.011.005",
        "query": "SELECT 'preventions' AS source_table , 11.005 AS attribute_id , p.id AS emr_entry_id , NULL AS code_system , NULL AS code_value , `dose`.val AS text_value , NULL AS date_value , NULL AS boolean_value , NULL AS numeric_value , p.id AS emr_id , DATE_FORMAT(TIMESTAMPADD(MICROSECOND ,- 1 ,TIMESTAMPADD(DAY , 1 , p.lastUpdateDate)) , '%Y-%m-%dT%T.%fZ') AS effective_date , `dose`.id AS emr_reference FROM preventions p INNER JOIN preventionsExt `dose` ON ( p.id = `dose`.prevention_id AND `dose`.keyval = 'dose' ) WHERE p.deleted = 0"
    },
    {
        "target": "EntryAttribute.011.007",
        "query": "SELECT 'preventions' AS source_table , 11.007 AS attribute_id , p.id AS emr_entry_id , NULL AS code_system , NULL AS code_value , NULL AS text_value , NULL AS date_value , IF(p.refused > 0, 1, 0) AS boolean_value , NULL AS numeric_value , p.id AS emr_id , DATE_FORMAT(TIMESTAMPADD(MICROSECOND ,- 1 ,TIMESTAMPADD(DAY , 1 , p.lastUpdateDate)) , '%Y-%m-%dT%T.%fZ') AS effective_date , `dose`.id AS emr_reference FROM preventions p INNER JOIN preventionsExt `dose` ON ( p.id = `dose`.prevention_id AND `dose`.keyval = 'dose' ) WHERE p.deleted = 0"
    },
    {
        "target": "EntryAttribute.011.008",
        "query": "SELECT 'preventions' AS source_table , 11.008 AS attribute_id , p.id AS emr_entry_id , 'OSCAR' AS code_system , CASE WHEN p.refused = 1 THEN 'Refused' WHEN p.refused = 2 THEN 'Ineligible' ELSE NULL END AS code_value , `neverReason`.val AS text_value , NULL AS date_value , NULL AS boolean_value , NULL AS numeric_value , p.id AS emr_id , DATE_FORMAT(TIMESTAMPADD(MICROSECOND ,- 1 ,TIMESTAMPADD(DAY , 1 , p.lastUpdateDate)) , '%Y-%m-%dT%T.%fZ') AS effective_date , `dose`.id AS emr_reference FROM preventions p INNER JOIN preventionsExt `dose` ON ( p.id = `dose`.prevention_id AND `dose`.keyval = 'dose' ) LEFT JOIN preventionsExt `neverReason` ON ( `dose`.prevention_id = `neverReason`.prevention_id AND `neverReason`.keyval = 'neverReason' ) WHERE p.deleted = 0"
    },
    {
        "target": "EntryAttribute.011.010",
        "query": "SELECT 'preventions' AS source_table , 11.010 AS attribute_id , p.id AS emr_entry_id , NULL AS code_system , NULL AS code_value , `location`.val AS text_value , NULL AS date_value , NULL AS boolean_value , NULL AS numeric_value , p.id AS emr_id , DATE_FORMAT(TIMESTAMPADD(MICROSECOND ,- 1 ,TIMESTAMPADD(DAY , 1 , p.lastUpdateDate)) , '%Y-%m-%dT%T.%fZ') AS effective_date , `dose`.id AS emr_reference FROM preventions p INNER JOIN preventionsExt `dose` ON ( p.id = `dose`.prevention_id AND `dose`.keyval = 'dose' ) LEFT JOIN preventionsExt `location` ON ( `dose`.prevention_id = `location`.prevention_id AND `location`.keyval = 'location' ) WHERE p.deleted = 0"
    },
    {
        "target": "EntryAttribute.011.012",
        "query": "SELECT 'preventions' AS source_table , 11.012 AS attribute_id , p.id AS emr_entry_id , NULL AS code_system , NULL AS code_value , `route`.val AS text_value , NULL AS date_value , NULL AS boolean_value , NULL AS numeric_value , p.id AS emr_id , DATE_FORMAT(TIMESTAMPADD(MICROSECOND ,- 1 ,TIMESTAMPADD(DAY , 1 , p.lastUpdateDate)) , '%Y-%m-%dT%T.%fZ') AS effective_date , `dose`.id AS emr_reference FROM preventions p INNER JOIN preventionsExt `dose` ON ( p.id = `dose`.prevention_id AND `dose`.keyval = 'dose' ) LEFT JOIN preventionsExt `route` ON ( `dose`.prevention_id = `route`.prevention_id AND `route`.keyval = 'route' ) WHERE p.deleted = 0"
    },
    {
        "target": "EntryAttribute.011.013",
        "query": "SELECT 'preventions' AS source_table , 11.013 AS attribute_id , p.id AS emr_entry_id , NULL AS code_system , NULL AS code_value , `lot`.val AS text_value , NULL AS date_value , NULL AS boolean_value , NULL AS numeric_value , p.id AS emr_id , DATE_FORMAT(TIMESTAMPADD(MICROSECOND ,- 1 ,TIMESTAMPADD(DAY , 1 , p.lastUpdateDate)) , '%Y-%m-%dT%T.%fZ') AS effective_date , `dose`.id AS emr_reference FROM preventions p INNER JOIN preventionsExt `dose` ON ( p.id = `dose`.prevention_id AND `dose`.keyval = 'dose' ) LEFT JOIN preventionsExt `lot` ON ( `dose`.prevention_id = `lot`.prevention_id AND `lot`.keyval = 'lot' ) WHERE p.deleted = 0"
    },
    {
        "target": "Entry.012",
        "query": "SELECT 'drugs' AS source_table, 012 as entry_id, drugid AS emr_id, demographic_no AS emr_patient_id FROM drugs"
    },
    {
        "target": "EntryState.012",
        "query": "SELECT 'drugs' AS source_table, 012 AS entry_id, drugid AS emr_id, 'Active' AS STATE, CAST( COALESCE( CASE WHEN written_date = '0000-00-00' THEN NULL ELSE written_date END, create_date ) AS DATE ) AS effective_date, NULL AS emr_reference FROM drugs UNION ALL SELECT 'drugs' AS source_table, 012 AS entry_id, drugid AS emr_id, CONCAT('Archived: ', archived_reason) AS STATE, COALESCE( archived_date, lastUpdateDate ) AS effective_date, NULL AS emr_reference FROM drugs WHERE archived = 1"
    },
    {
        "target": "EntryAttribute.012.001",
        "query": "SELECT 'drugs' AS source_table, 12.001 AS attribute_id, d.drugid AS emr_entry_id, CASE WHEN regional_identifier IS NOT NULL AND regional_identifier <> '' THEN 'DIN' WHEN GCN_SEQNO IS NOT NULL AND GCN_SEQNO <> '' THEN 'DrugRef' WHEN GN IS NOT NULL AND GN NOT IN ('','null') THEN 'Generic Name' ELSE NULL END AS code_system, CASE WHEN regional_identifier IS NOT NULL AND regional_identifier <> '' THEN regional_identifier WHEN GCN_SEQNO IS NOT NULL AND GCN_SEQNO <> '' THEN GCN_SEQNO WHEN GN IS NOT NULL AND GN NOT IN ('','null') THEN GN ELSE NULL END AS code_value, NULL AS text_value, NULL AS date_value, NULL AS boolean_value, NULL AS numeric_value, d.drugid AS emr_id, CAST(Coalesce(CASE WHEN written_date = '0000-00-00' THEN NULL ELSE written_date END, create_date) as date) AS effective_date, NULL AS emr_reference FROM drugs d"
    },
    {
        "target": "EntryAttribute.012.002",
        "query": "SELECT 'drugs' AS source_table , 12.002 AS attribute_id , d.drugid AS emr_entry_id , 'ATC' AS code_system , ATC AS code_value , NULL AS text_value , DATE_FORMAT(TIMESTAMPADD(MICROSECOND ,- 1 ,TIMESTAMPADD(DAY , 1 , written_date)) , '%Y-%m-%dT%T.%fZ') AS date_value , NULL AS boolean_value , NULL AS numeric_value , d.drugid AS emr_id , CAST(Coalesce(CASE WHEN written_date = '0000-00-00' THEN NULL ELSE written_date END, create_date) as date) AS effective_date , NULL AS emr_reference FROM drugs d WHERE ATC IS NOT NULL"
    },
    {
        "target": "EntryAttribute.012.003",
        "query": "SELECT 'drugs' AS source_table , 12.003 AS attribute_id , d.drugid AS emr_entry_id , CASE WHEN d.outside_provider_name IS NOT NULL AND d.outside_provider_name <> '' THEN 'CFPC' ELSE 'OSCAR' END AS code_system , CASE WHEN d.outside_provider_name IS NOT NULL AND d.outside_provider_name <> '' THEN d.outside_provider_ohip ELSE IFNULL(p.provider_no, p2.provider_no) END AS code_value , CASE WHEN d.outside_provider_name IS NOT NULL AND d.outside_provider_name <> '' THEN d.outside_provider_name ELSE CONCAT( IFNULL(p.first_name,p2.first_name), ' ', IFNULL(p.last_name,p2.last_name) ) END AS text_value , NULL AS date_value , NULL AS boolean_value , NULL AS numeric_value , d.drugid AS emr_id , CAST(Coalesce(CASE WHEN written_date = '0000-00-00' THEN NULL ELSE written_date END, create_date) as date) AS effective_date , pr.script_no AS emr_reference FROM drugs d LEFT JOIN prescription pr ON( pr.script_no = d.script_no ) LEFT JOIN provider p ON (pr.provider_no = p.provider_no AND pr.provider_no IS NOT NULL ) LEFT JOIN provider p2 ON ( d.provider_no = p2.provider_no AND d.provider_no IS NOT NULL AND d.provider_no <> '' )"
    },
    {
        "target": "EntryAttribute.012.004",
        "query": "SELECT 'drugs' AS source_table , 12.004 AS attribute_id , d.drugid AS emr_entry_id , NULL AS code_system , NULL AS code_value , LEFT(TRIM( SUBSTRING_INDEX( SUBSTRING_INDEX(special, '\n', 2), '\n', -1) ), 100) AS text_value , NULL AS date_value , NULL AS boolean_value , NULL AS numeric_value , d.drugid AS emr_id , CAST(Coalesce(CASE WHEN written_date = '0000-00-00' THEN NULL ELSE written_date END, create_date) as date) AS effective_date , NULL AS emr_reference FROM drugs d"
    },
    {
        "target": "EntryAttribute.012.005",
        "query": "SELECT 'drugs' AS source_table , 12.005 AS attribute_id , d.drugid AS emr_entry_id , NULL AS code_system , NULL AS code_value , NULL AS text_value , NULL AS date_value , prn AS boolean_value , NULL AS numeric_value , d.drugid AS emr_id , CAST(Coalesce(CASE WHEN written_date = '0000-00-00' THEN NULL ELSE written_date END, create_date) as date) AS effective_date , NULL AS emr_reference FROM drugs d"
    },
    {
        "target": "EntryAttribute.012.006",
        "query": "SELECT 'drugs' AS source_table , 12.006 AS attribute_id , d.drugid AS emr_entry_id , NULL AS code_system , NULL AS code_value , NULL AS text_value , NULL AS date_value , NULL AS boolean_value , d.takemax AS numeric_value , d.drugid AS emr_id , CAST(Coalesce(CASE WHEN written_date = '0000-00-00' THEN NULL ELSE written_date END, create_date) as date) AS effective_date , NULL AS emr_reference FROM drugs d"
    },
    {
        "target": "EntryAttribute.012.007",
        "query": "SELECT 'drugs' AS source_table , 12.007 AS attribute_id , d.drugid AS emr_entry_id , 'CDPD' AS code_system , d.drug_form AS code_value , NULL AS text_value , NULL AS date_value , NULL AS boolean_value , NULL AS numeric_value , d.drugid AS emr_id , CAST(Coalesce(CASE WHEN written_date = '0000-00-00' THEN NULL ELSE written_date END, create_date) as date) AS effective_date , NULL AS emr_reference FROM drugs d"
    },
    {
        "target": "EntryAttribute.012.008",
        "query": "SELECT 'drugs' AS source_table , 12.008 AS attribute_id , d.drugid AS emr_entry_id , NULL AS code_system , NULL AS code_value , NULL AS text_value , DATE_FORMAT(TIMESTAMPADD(MICROSECOND ,- 1 ,TIMESTAMPADD(DAY , 1 , d.rx_date)) , '%Y-%m-%dT%T.%fZ') AS date_value , NULL AS boolean_value , NULL AS numeric_value , d.drugid AS emr_id , CAST(Coalesce(CASE WHEN written_date = '0000-00-00' THEN NULL ELSE written_date END, create_date) as date) AS effective_date , NULL AS emr_reference FROM drugs d"
    },
    {
        "target": "EntryAttribute.012.009",
        "query": "SELECT 'drugs' AS source_table , 12.009 AS attribute_id , d.drugid AS emr_entry_id , NULL AS code_system , NULL AS code_value , NULL AS text_value , DATE_FORMAT(TIMESTAMPADD(MICROSECOND ,- 1 ,TIMESTAMPADD( DAY , 1 , CASE WHEN YEAR(d.archived_date) < 1900 THEN d.end_date WHEN DATE(d.archived_date) < DATE(d.end_date) THEN d.archived_date ELSE d.end_date END ) ) , '%Y-%m-%dT%T.%fZ') AS date_value , NULL AS boolean_value , NULL AS numeric_value , d.drugid AS emr_id , CAST(Coalesce(CASE WHEN written_date = '0000-00-00' THEN NULL ELSE written_date END, create_date) as date) AS effective_date , NULL AS emr_reference FROM drugs d"
    },
    {
        "target": "EntryAttribute.012.010",
        "query": "SELECT 'drugs' AS source_table , 12.010 AS attribute_id , d.drugid AS emr_entry_id , dr.codingSystem AS code_system , dr.`code` AS code_value , dr.comments AS text_value , NULL AS date_value , NULL AS boolean_value , NULL AS numeric_value , d.drugid AS emr_id , CAST(Coalesce(CASE WHEN written_date = '0000-00-00' THEN NULL ELSE written_date END, create_date) as date) AS effective_date , dr.id AS emr_reference FROM drugs d LEFT JOIN drugReason dr ON (dr.drugId = d.drugid )"
    },
    {
        "target": "EntryAttribute.012.011",
        "query": "SELECT 'drugs' AS source_table , 12.011 AS attribute_id , d.drugid AS emr_entry_id , NULL AS code_system , NULL AS code_value , CASE WHEN DATE(d.archived_date) < DATE(d.end_date) THEN d.archived_reason ELSE 'Completed' END AS text_value , NULL AS date_value , NULL AS boolean_value , NULL AS numeric_value , d.drugid AS emr_id , CAST(Coalesce(CASE WHEN written_date = '0000-00-00' THEN NULL ELSE written_date END, create_date) as date) AS effective_date , NULL AS emr_reference FROM drugs d"
    },
    {
        "target": "EntryAttribute.012.012",
        "query": "SELECT 'drugs' AS source_table , 12.012 AS attribute_id , d.drugid AS emr_entry_id , NULL AS code_system , NULL AS code_value , CASE WHEN d.archived = 1 THEN 'Stopped' WHEN d.long_term = 1 THEN 'Long Term' WHEN DATE(d.end_date) < DATE( NOW() ) THEN 'Active' WHEN DATE(d.end_date) > DATE( NOW() ) THEN 'Completed' ELSE 'Unknown' END AS text_value , NULL AS date_value , NULL AS boolean_value , NULL AS numeric_value , d.drugid AS emr_id , CAST(Coalesce(CASE WHEN written_date = '0000-00-00' THEN NULL ELSE written_date END, create_date) as date) AS effective_date , NULL AS emr_reference FROM drugs d"
    },
    {
        "target": "EntryAttribute.012.013",
        "query": "SELECT 'drugs' AS source_table , 12.013 AS attribute_id , d.drugid AS emr_entry_id , 'CDPD' AS code_system , d.drug_form AS code_value , NULL AS text_value , NULL AS date_value , NULL AS boolean_value , NULL AS numeric_value , d.drugid AS emr_id , CAST(Coalesce(CASE WHEN written_date = '0000-00-00' THEN NULL ELSE written_date END, create_date) as date) AS effective_date , NULL AS emr_reference FROM drugs d"
    },
    {
        "target": "EntryAttribute.012.014",
        "query": "SELECT 'drugs' AS source_table , 12.014 AS attribute_id , d.drugid AS emr_entry_id , NULL AS code_system , NULL AS code_value , d.dosage AS text_value , NULL AS date_value , NULL AS boolean_value , NULL AS numeric_value , d.drugid AS emr_id ,CAST(Coalesce(CASE WHEN written_date = '0000-00-00' THEN NULL ELSE written_date END, create_date) as date) AS effective_date , NULL AS emr_reference FROM drugs d"
    },
    {
        "target": "EntryAttribute.012.015",
        "query": "SELECT 'drugs' AS source_table , 12.014 AS attribute_id , d.drugid AS emr_entry_id , 'ANSI x3.50-1986' AS code_system , d.unit AS code_value , NULL AS text_value , NULL AS date_value , NULL AS boolean_value , NULL AS numeric_value , d.drugid AS emr_id , CAST(Coalesce(CASE WHEN written_date = '0000-00-00' THEN NULL ELSE written_date END, create_date) as date) AS effective_date , NULL AS emr_reference FROM drugs d"
    },
    {
        "target": "EntryAttribute.012.016",
        "query": "SELECT 'drugs' AS source_table , 12.016 AS attribute_id , d.drugid AS emr_entry_id , 'Latin' AS code_system , d.freqcode AS code_value , NULL AS text_value , NULL AS date_value , NULL AS boolean_value , NULL AS numeric_value , d.drugid AS emr_id , CAST(Coalesce(CASE WHEN written_date = '0000-00-00' THEN NULL ELSE written_date END, create_date) as date) AS effective_date , NULL AS emr_reference FROM drugs d"
    },
    {
        "target": "EntryAttribute.012.017",
        "query": "SELECT 'drugs' AS source_table , 12.017 AS attribute_id , d.drugid AS emr_entry_id , 'latin' AS code_system , d.route AS code_value , NULL AS text_value , NULL AS date_value , NULL AS boolean_value , NULL AS numeric_value , d.drugid AS emr_id , CAST(Coalesce(CASE WHEN written_date = '0000-00-00' THEN NULL ELSE written_date END, create_date) as date) AS effective_date , NULL AS emr_reference FROM drugs d"
    },
    {
        "target": "EntryAttribute.012.018",
        "query": "SELECT 'drugs' AS source_table , 12.018 AS attribute_id , d.drugid AS emr_entry_id , NULL AS code_system , NULL AS code_value , NULL AS text_value , NULL AS date_value , NULL AS boolean_value , d.duration AS numeric_value , d.drugid AS emr_id , CAST(Coalesce(CASE WHEN written_date = '0000-00-00' THEN NULL ELSE written_date END, create_date) as date) AS effective_date , NULL AS emr_reference FROM drugs d WHERE (d.duration is not null and d.duration regexp '^[0-9]+$')"
    },
    {
        "target": "EntryAttribute.012.019",
        "query": "SELECT 'drugs' AS source_table , 12.019 AS attribute_id , d.drugid AS emr_entry_id , 'OSCAR' AS code_system , d.durunit AS code_value , NULL AS text_value , NULL AS date_value , NULL AS boolean_value , NULL AS numeric_value , d.drugid AS emr_id , CAST(Coalesce(CASE WHEN written_date = '0000-00-00' THEN NULL ELSE written_date END, create_date) as date) AS effective_date , NULL AS emr_reference FROM drugs d"
    },
    {
        "target": "EntryAttribute.012.020",
        "query": "SELECT 'drugs' AS source_table , 12.020 AS attribute_id , d.drugid AS emr_entry_id , NULL AS code_system , NULL AS code_value , NULL AS text_value , NULL AS date_value , NULL AS boolean_value , d.quantity AS numeric_value , d.drugid AS emr_id , CAST(Coalesce(CASE WHEN written_date = '0000-00-00' THEN NULL ELSE written_date END, create_date) as date) AS effective_date , NULL AS emr_reference FROM drugs d WHERE (d.quantity is not null and d.quantity regexp '^[0-9]+$')"
    },
    {
        "target": "EntryAttribute.012.021",
        "query": "SELECT 'drugs' AS source_table , 12.021 AS attribute_id , d.drugid AS emr_entry_id , NULL AS code_system , NULL AS code_value , NULL AS text_value , NULL AS date_value , NULL AS boolean_value , d.refill_quantity AS numeric_value , d.drugid AS emr_id , CAST(Coalesce(CASE WHEN written_date = '0000-00-00' THEN NULL ELSE written_date END, create_date) as date) AS effective_date , NULL AS emr_reference FROM drugs d"
    },
    {
        "target": "EntryAttribute.012.022",
        "query": "SELECT 'drugs' AS source_table , 12.022 AS attribute_id , d.drugid AS emr_entry_id , NULL AS code_system , NULL AS code_value , NULL AS text_value , NULL AS date_value , d.long_term AS boolean_value , NULL AS numeric_value , d.drugid AS emr_id , CAST(Coalesce(CASE WHEN written_date = '0000-00-00' THEN NULL ELSE written_date END, create_date) as date) AS effective_date , NULL AS emr_reference FROM drugs d"
    },
    {
        "target": "Entry.014",
        "query": "SELECT 'dxresearch' AS source_table, 014 as entry_id, dxresearch_no AS emr_id, demographic_no AS emr_patient_id FROM dxresearch"
    },
    {
        "target": "EntryState.014",
        "query": "SELECT 'dxresearch' AS source_table, 014 as entry_id, dxresearch_no AS emr_id, 'A' AS state, DATE_FORMAT(start_date, '%Y-%m-%dT%T.%fZ') as effective_date, null AS emr_reference FROM dxresearch union SELECT 'dxresearch' AS source_table, 014 as entry_id, dxresearch_no AS emr_id, status AS state, DATE_ADD(update_date, INTERVAL 1 SECOND) as effective_date, null AS emr_reference FROM dxresearch"
    },
    {
        "target": "EntryAttribute.014.001",
        "query": "SELECT 'dxresearch' AS source_table, 14.001 AS attribute_id, dxresearch_no AS emr_entry_id, coding_system AS code_system, dxresearch_code AS code_value, NULL AS text_value, NULL AS date_value, NULL AS boolean_value, NULL AS numeric_value, dxresearch_no AS emr_id, start_date AS effective_date, NULL AS emr_reference FROM dxresearch"
    },
    {
        "target": "Entry.015",
        "query": "SELECT 'preventions' AS source_table, 015 as entry_id, p.id AS emr_id, p.demographic_no AS emr_patient_id FROM preventions p INNER JOIN preventionsExt `result` ON ( p.id = `result`.prevention_id AND `result`.keyval = 'result' ) WHERE p.deleted = 0"
    },
    {
        "target": "EntryState.015",
        "query": "SELECT 'preventions' AS source_table, 015 as entry_id, p.id AS emr_id, 'A' AS state, DATE_FORMAT(TIMESTAMPADD(MICROSECOND ,- 1 ,TIMESTAMPADD(DAY , 1 , p.lastUpdateDate )) , '%Y-%m-%dT%T.%fZ') AS effective_date, NULL AS emr_reference FROM preventions p INNER JOIN preventionsExt `result` ON ( p.id = `result`.prevention_id AND `result`.keyval = 'result' ) WHERE p.deleted = 0"
    },
    {
        "target": "EntryAttribute.015.001",
        "query": "SELECT 'preventions' AS source_table , 15.001 AS attribute_id , p.id AS emr_entry_id , 'OSCAR' AS code_system , p.prevention_type AS code_value , NULL AS text_value , NULL AS date_value , NULL AS boolean_value , NULL AS numeric_value , p.id AS emr_id , DATE_FORMAT(TIMESTAMPADD(MICROSECOND ,- 1 ,TIMESTAMPADD(DAY , 1 , p.lastUpdateDate)) , '%Y-%m-%dT%T.%fZ') AS effective_date , `result`.id AS emr_referenceSELECT FROM preventions p INNER JOIN preventionsExt `result` ON ( p.id = `result`.prevention_id AND `result`.keyval = 'result' ) WHERE p.deleted = 0"
    },
    {
        "target": "EntryAttribute.015.002",
        "query": "SELECT 'preventions' AS source_table , 15.002 AS attribute_id , p.id AS emr_entry_id , NULL AS code_system , NULL AS code_value , NULL AS text_value , DATE_FORMAT(TIMESTAMPADD(MICROSECOND ,- 1 ,TIMESTAMPADD(DAY , 1 , p.next_date)) , '%Y-%m-%dT%T.%fZ') AS date_value , NULL AS boolean_value , NULL AS numeric_value , p.id AS emr_id , DATE_FORMAT(TIMESTAMPADD(MICROSECOND ,- 1 ,TIMESTAMPADD(DAY , 1 , p.lastUpdateDate)) , '%Y-%m-%dT%T.%fZ') AS effective_date , `result`.id AS emr_referenceSELECT FROM preventions p INNER JOIN preventionsExt `result` ON ( p.id = `result`.prevention_id AND `result`.keyval = 'result' ) WHERE p.deleted = 0"
    },
    {
        "target": "EntryAttribute.015.003",
        "query": "SELECT 'preventions' AS source_table , 15.003 AS attribute_id , p.id AS emr_entry_id , NULL AS code_system , NULL AS code_value , NULL AS text_value , DATE_FORMAT(TIMESTAMPADD(MICROSECOND ,- 1 ,TIMESTAMPADD(DAY , 1 , p.prevention_date)) , '%Y-%m-%dT%T.%fZ') AS date_value , NULL AS boolean_value , NULL AS numeric_value , p.id AS emr_id , DATE_FORMAT(TIMESTAMPADD(MICROSECOND ,- 1 ,TIMESTAMPADD(DAY , 1 , p.lastUpdateDate)) , '%Y-%m-%dT%T.%fZ') AS effective_date , `result`.id AS emr_referenceSELECT FROM preventions p INNER JOIN preventionsExt `result` ON ( p.id = `result`.prevention_id AND `result`.keyval = 'result' ) WHERE p.deleted = 0"
    },
    {
        "target": "EntryAttribute.015.004",
        "query": "SELECT 'preventions' AS source_table , 15.004 AS attribute_id , p.id AS emr_entry_id , 'OSCAR' AS code_system , p.provider_no AS code_value , CONCAT( pr.first_name, ' ', pr.last_name ) AS text_value , NULL AS date_value , NULL AS boolean_value , NULL AS numeric_value , p.id AS emr_id , DATE_FORMAT(TIMESTAMPADD(MICROSECOND ,- 1 ,TIMESTAMPADD(DAY , 1 , p.lastUpdateDate)) , '%Y-%m-%dT%T.%fZ') AS effective_date , `result`.id AS emr_referenceSELECT FROM preventions p INNER JOIN preventionsExt `result` ON ( p.id = `result`.prevention_id AND `result`.keyval = 'result' ) LEFT JOIN provider pr ON (pr.provider_no = p.provider_no AND p.provider_no <> '') WHERE p.deleted = 0"
    },
    {
        "target": "EntryAttribute.015.006",
        "query": "SELECT 'preventions' AS source_table , 15.006 AS attribute_id , p.id AS emr_entry_id , NULL AS code_system , NULL AS code_value , reason.val AS text_value , NULL AS date_value , NULL AS boolean_value , NULL AS numeric_value , p.id AS emr_id , DATE_FORMAT(TIMESTAMPADD(MICROSECOND ,- 1 ,TIMESTAMPADD(DAY , 1 , p.lastUpdateDate)) , '%Y-%m-%dT%T.%fZ') AS effective_date , `result`.id AS emr_referenceSELECT FROM preventions p INNER JOIN preventionsExt `result` ON ( p.id = `result`.prevention_id AND `result`.keyval = 'result' ) LEFT JOIN preventionsExt `reason` ON ( `reason`.prevention_id = `result`.prevention_id AND `reason`.keyval = 'reason' ) WHERE p.deleted = 0"
    },
    {
        "target": "Entry.017",
        "query": "SELECT 'demographic' AS source_table, 017 as entry_id, demographic_no AS emr_id, demographic_no AS emr_patient_id FROM demographic UNION ALL SELECT 'demographic' AS source_table, 017 as entry_id, demographic_no AS emr_id, demographic_no AS emr_patient_id FROM demographicArchive"
    },
    {
        "target": "EntryState.017",
        "query": "SELECT 'demographic' AS source_table, 017 as entry_id, t.emr_id, t.state, t.effective_date, t.emr_reference FROM ( SELECT demographic_no AS emr_id, patient_status AS state, lastUpdateDate AS effective_date, NULL AS emr_reference FROM demographic UNION SELECT d.demographic_no AS emr_id, patient_status AS state, CASE WHEN id = max_id THEN DATE_ADD(lastUpdateDate, INTERVAL 1 SECOND) ELSE lastUpdateDate END AS effective_date, id AS emr_reference FROM demographicArchive d LEFT JOIN (SELECT demographic_no, max(id) AS max_id FROM demographicArchive GROUP BY demographic_no) max_d ON d.id = max_d.max_id) AS t WHERE t.effective_date IS NOT NULL AND year(t.effective_date) > 1900"
    },
    {
        "target": "EntryAttribute.017.001",
        "query": "SELECT 'demographic' AS source_table, 17.001 AS attribute_id, identifier.demographic_no AS emr_entry_id, identifier.type AS code_system, NULL AS code_value, NULL AS text_value, NULL AS date_value, NULL AS boolean_value, NULL AS numeric_value, identifier.emr_id AS emr_id, DATE_FORMAT(TIMESTAMPADD(MICROSECOND, -1, TIMESTAMPADD(DAY, 1, identifier.effective_date)), '%Y-%m-%dT%T.%fZ') AS effective_date, identifier.emr_reference AS emr_reference FROM ( SELECT phn.demographic_no AS 'emr_id', phn.demographic_no, phn.lastUpdateDate AS 'effective_date', NULL AS 'emr_reference', 'PHN' AS 'type', phn.hc_type AS 'issuer', phn.hin AS 'val' FROM demographic phn UNION ALL SELECT d.demographic_no AS 'emr_id', d.demographic_no, IFNULL(fnha.date_time, d.lastUpdateDate) AS 'effective_date', fnha.id AS 'emr_reference', 'FNHA' AS 'type', 'FNHA' AS 'issuer', fnha.`value` AS 'val' FROM demographic d LEFT JOIN ( SELECT demographic_no, `value`, date_time, id FROM demographicExt WHERE key_val LIKE 'statusNum' ) fnha ON( d.demographic_no = fnha.demographic_no ) UNION ALL SELECT archivePhn.id AS 'emr_id', archivePhn.demographic_no, archivePhn.lastUpdateDate AS 'effective_date', archivePhn.id AS 'emr_reference', 'PHN' AS 'type', archivePhn.hc_type AS 'issuer', archivePhn.hin AS 'val' FROM demographicArchive archivePhn UNION ALL SELECT archiveD.id AS 'emr_id', archiveD.demographic_no, IFNULL(archiveFnha.date_time, archiveD.lastUpdateDate) AS 'effective_date', archiveD.id AS 'emr_reference', 'FNHA' AS 'type', 'FNHA' AS 'issuer', archiveFnha.`value` AS 'val' FROM demographicArchive archiveD LEFT JOIN ( SELECT demographic_no, `value`, date_time, archiveId FROM demographicExtArchive WHERE key_val LIKE 'statusNum' ) archiveFnha ON( archiveD.id = archiveFnha.archiveId) ) identifier"
    },
    {
        "target": "EntryAttribute.017.002",
        "query": "SELECT 'demographic' AS source_table, 17.002 AS attribute_id, identifier.demographic_no AS emr_entry_id, identifier.`issuer` AS code_system, NULL AS code_value, NULL AS text_value, NULL AS date_value, NULL AS boolean_value, NULL AS numeric_value, identifier.emr_id AS emr_id, DATE_FORMAT(TIMESTAMPADD(MICROSECOND, -1, TIMESTAMPADD(DAY, 1, identifier.effective_date)), '%Y-%m-%dT%T.%fZ') AS effective_date, identifier.emr_reference AS emr_reference FROM ( SELECT phn.demographic_no AS 'emr_id', phn.demographic_no, phn.lastUpdateDate AS 'effective_date', NULL AS 'emr_reference', 'PHN' AS 'type', phn.hc_type AS 'issuer', phn.hin AS 'val' FROM demographic phn UNION ALL SELECT d.demographic_no AS 'emr_id', d.demographic_no, IFNULL(fnha.date_time, d.lastUpdateDate) AS 'effective_date', fnha.id AS 'emr_reference', 'FNHA' AS 'type', 'FNHA' AS 'issuer', fnha.`value` AS 'val' FROM demographic d LEFT JOIN ( SELECT demographic_no, `value`, date_time, id FROM demographicExt WHERE key_val LIKE 'statusNum' ) fnha ON( d.demographic_no = fnha.demographic_no ) UNION ALL SELECT archivePhn.id AS 'emr_id', archivePhn.demographic_no, archivePhn.lastUpdateDate AS 'effective_date', archivePhn.id AS 'emr_reference', 'PHN' AS 'type', archivePhn.hc_type AS 'issuer', archivePhn.hin AS 'val' FROM demographicArchive archivePhn UNION ALL SELECT archiveD.id AS 'emr_id', archiveD.demographic_no, IFNULL(archiveFnha.date_time, archiveD.lastUpdateDate) AS 'effective_date', archiveD.id AS 'emr_reference', 'FNHA' AS 'type', 'FNHA' AS 'issuer', archiveFnha.`value` AS 'val' FROM demographicArchive archiveD LEFT JOIN ( SELECT demographic_no, `value`, date_time, archiveId FROM demographicExtArchive WHERE key_val LIKE 'statusNum' ) archiveFnha ON( archiveD.id = archiveFnha.archiveId) ) identifier"
    },
    {
        "target": "EntryAttribute.017.003",
        "query": "SELECT 'demographic' AS source_table, 17.003 AS attribute_id, identifier.demographic_no AS emr_entry_id, NULL AS code_system, NULL AS code_value, identifier.val AS text_value, NULL AS date_value, NULL AS boolean_value, NULL AS numeric_value, identifier.emr_id AS emr_id, DATE_FORMAT(TIMESTAMPADD(MICROSECOND, -1, TIMESTAMPADD(DAY, 1, identifier.effective_date)), '%Y-%m-%dT%T.%fZ') AS effective_date, identifier.emr_reference AS emr_reference FROM ( SELECT phn.demographic_no AS 'emr_id', phn.demographic_no, phn.lastUpdateDate AS 'effective_date', NULL AS 'emr_reference', 'PHN' AS 'type', phn.hc_type AS 'issuer', phn.hin AS 'val' FROM demographic phn UNION ALL SELECT d.demographic_no AS 'emr_id', d.demographic_no, IFNULL(fnha.date_time, d.lastUpdateDate) AS 'effective_date', fnha.id AS 'emr_reference', 'FNHA' AS 'type', 'FNHA' AS 'issuer', fnha.`value` AS 'val' FROM demographic d LEFT JOIN ( SELECT demographic_no, `value`, date_time, id FROM demographicExt WHERE key_val LIKE 'statusNum' ) fnha ON( d.demographic_no = fnha.demographic_no ) UNION ALL SELECT archivePhn.id AS 'emr_id', archivePhn.demographic_no, archivePhn.lastUpdateDate AS 'effective_date', archivePhn.id AS 'emr_reference', 'PHN' AS 'type', archivePhn.hc_type AS 'issuer', archivePhn.hin AS 'val' FROM demographicArchive archivePhn UNION ALL SELECT archiveD.id AS 'emr_id', archiveD.demographic_no, IFNULL(archiveFnha.date_time, archiveD.lastUpdateDate) AS 'effective_date', archiveD.id AS 'emr_reference', 'FNHA' AS 'type', 'FNHA' AS 'issuer', archiveFnha.`value` AS 'val' FROM demographicArchive archiveD LEFT JOIN ( SELECT demographic_no, `value`, date_time, archiveId FROM demographicExtArchive WHERE key_val LIKE 'statusNum' ) archiveFnha ON( archiveD.id = archiveFnha.archiveId) ) identifier"
    }
]<|MERGE_RESOLUTION|>--- conflicted
+++ resolved
@@ -84,12 +84,12 @@
         "query": "SELECT 'allergies' AS source_table , 2.008 AS attribute_id , a.demographic_no AS emr_entry_id , NULL AS code_system , NULL AS code_value , NULL AS text_value , IF( a.archived = 1, DATE_FORMAT(TIMESTAMPADD(MICROSECOND ,- 1 ,TIMESTAMPADD(DAY , 1 , a.lastUpdateDate )) , '%Y-%m-%dT%T.%fZ'), NULL ) AS date_value , NULL AS boolean_value , NULL AS numeric_value , a.allergyid AS emr_id , DATE_FORMAT(TIMESTAMPADD(MICROSECOND ,- 1 ,TIMESTAMPADD(DAY , 1 , a.lastUpdateDate)) , '%Y-%m-%dT%T.%fZ') AS effective_date , NULL AS emr_reference FROM allergies a"
     },
     {
-<<<<<<< HEAD
+        "target": "EntryAttribute.003.002",
+        "query": "SELECT 'billing_history' AS source_table, 003.002 AS attribute_id, bm.billingmaster_no AS emr_entry_id, 'OSCAR' AS code_system, bst.billingstatus AS code_value, bst.displayNameExt AS text_value, NULL AS date_value, NULL AS boolean_value, NULL AS numeric_value, bh.id AS emr_id, bh.creation_date AS effective_date, NULL AS emr_reference FROM sandbox_emr.billingmaster bm JOIN billing_history bh ON bm.billingmaster_no = bh.billingmaster_no JOIN billingstatus_types bst ON bst.billingstatus = bh.billingstatus WHERE YEAR(service_date) > 1900"
+    },
+    {
         "target": "EntryAttribute.003.004",
         "query": "SELECT 'billingmaster' AS source_table, 3.004 AS attribute_id, bm.billingmaster_no AS emr_entry_id, b.billingtype as code_system, bm.billing_code as code_value, bs.description as text_value, null as date_value , null as boolean_value, null as numeric_value, bm.billingmaster_no as emr_id, b.billing_date as effective_date, null as emr_reference FROM billingmaster bm left join billing b on b.billing_no = bm.billing_no left join (SELECT DISTINCT service_code, description, termination_date FROM billingservice ) bs on bm.billing_code = bs.service_code WHERE YEAR(billing_date) > 1900 and (bm.service_date <= bs.termination_date or bs.termination_date is null)"
-=======
-        "target": "EntryAttribute.003.002",
-        "query": "SELECT 'billing_history' AS source_table, 003.002 AS attribute_id, bm.billingmaster_no AS emr_entry_id, 'OSCAR' AS code_system, bst.billingstatus AS code_value, bst.displayNameExt AS text_value, NULL AS date_value, NULL AS boolean_value, NULL AS numeric_value, bh.id AS emr_id, bh.creation_date AS effective_date, NULL AS emr_reference FROM sandbox_emr.billingmaster bm JOIN billing_history bh ON bm.billingmaster_no = bh.billingmaster_no JOIN billingstatus_types bst ON bst.billingstatus = bh.billingstatus WHERE YEAR(service_date) > 1900"
     },
     { 
         "target": "EntryAttribute.003.005",
@@ -102,7 +102,6 @@
     {
       "target": "EntryAttribute.003.008",
 	    "query": "SELECT 'provider' AS source_table, 3.008 AS attribute_id, bm.billingmaster_no AS emr_entry_id, 'MSP' AS code_system, p.practitionerNo as code_value, CONCAT(p.last_name, ', ', p.first_name) AS text_value, NULL AS date_value, NULL AS boolean_value, NULL AS numeric_value, p.provider_no AS emr_id, bh.creation_date AS effective_date, NULL AS emr_reference, p.* FROM billingmaster bm JOIN billing_history bh ON bm.billingmaster_no = bh.billingmaster_no JOIN provider p ON bh.practitioner_no = p.provider_no WHERE YEAR(service_date) > 1900"
->>>>>>> 15b0d75d
     },
     {
         "target": "Entry.005",
