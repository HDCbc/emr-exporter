[
    {
        "target": "Clinic",
        "query": "SELECT clinic_name AS 'name', clinic_name AS 'hdc_reference', clinic_name AS 'emr_id', NULL AS 'emr_reference', 'OSCAR' as emr FROM clinic"
    },
    {
        "target": "Practitioner",
        "query": "SELECT (SELECT clinic_name FROM clinic) AS 'emr_clinic_id', CONCAT(first_name, ' ', last_name) AS 'name', coalesce(ohip_no, '') AS 'identifier', 'MSP' AS 'identifier_type', provider_no AS 'emr_practitioner_id', NULL AS 'emr_reference' FROM provider WHERE provider_no > 0"
    },
    {
        "target": "Patient",
        "query": "SELECT (SELECT clinic_name FROM clinic) AS 'emr_clinic_id', demographic_no AS 'emr_patient_id', NULL AS 'emr_reference' FROM demographic"
    },
    {
        "target": "PatientState",
        "query": "SELECT t.emr_patient_id, t.state, t.effective_date, t.emr_reference FROM (SELECT demographic_no AS emr_patient_id, 'AC' as state, date_joined as effective_date, null as emr_reference FROM demographic UNION ALL SELECT demographic_no AS emr_patient_id, patient_status AS state, lastUpdateDate AS effective_date, NULL AS emr_reference FROM demographic UNION ALL SELECT demographic_no AS emr_patient_id, patient_status AS state, lastUpdateDate AS effective_date, id AS emr_reference FROM demographicArchive) AS t WHERE t.effective_date IS NOT NULL AND YEAR(t.effective_date) > 1900"
    },
    {
        "target": "PatientPractitioner",
        "query": "SELECT demographic_no AS 'emr_patient_id', IFNULL( provider_no, 0 ) AS 'emr_practitioner_id',  demographic_no AS 'emr_practitioner_provider_id', NULL AS 'emr_reference' FROM demographic"
    },
    {
        "target": "Entry.001",
        "query": "SELECT 'demographic' AS source_table, 001 as entry_id, demographic_no AS emr_id, demographic_no AS emr_patient_id FROM demographic UNION SELECT 'demographic' AS source_table, 001 as entry_id, demographic_no AS emr_id, demographic_no AS emr_patient_id FROM demographicArchive"
    },
    {
        "target": "EntryState.001",
        "query": "SELECT 'demographic' AS source_table, 001 as entry_id, t.emr_id, t.state, t.effective_date, t.emr_reference FROM ( SELECT d.demographic_no AS emr_id, patient_status AS state, CASE WHEN id = max_id THEN DATE_ADD(lastUpdateDate, INTERVAL 1 SECOND) ELSE lastUpdateDate END AS effective_date, id AS emr_reference FROM demographicArchive d LEFT JOIN (SELECT demographic_no, max(id) AS max_id FROM demographicArchive GROUP BY demographic_no) max_d ON d.id = max_d.max_id) AS t WHERE t.effective_date IS NOT NULL AND YEAR(t.effective_date) > 1900"
    },
    {
        "target": "EntryAttribute.001.001",
        "query": "SELECT 'demographic' AS source_table, 001.001 AS attribute_id, demographic_no AS emr_entry_id, NULL AS code_system, NULL AS code_value, 'home' AS text_value, NULL AS date_value, NULL AS boolean_value, NULL AS numeric_value, CONCAT(demographic_no, ':demographic') AS emr_id, lastUpdateDate AS effective_date, NULL AS emr_reference FROM demographic WHERE lastUpdateDate IS NOT NULL AND YEAR(lastUpdateDate) > 1900 UNION ALL SELECT 'demographic' AS source_table, 001.001 AS attribute_id, demographic_no AS emr_entry_id, NULL AS code_system, NULL AS code_value, 'home' AS text_value, NULL AS date_value, NULL AS boolean_value, NULL AS numeric_value, CONCAT(id, ':demographicArchive') AS emr_id, lastUpdateDate AS effective_date, id AS emr_reference FROM demographicArchive WHERE lastUpdateDate IS NOT NULL AND YEAR(lastUpdateDate) > 1900"
    },
    {
        "target": "EntryAttribute.001.002",
        "query": "SELECT 'demographic' AS source_table, 001.002 AS attribute_id, demographic_no AS emr_entry_id, NULL AS code_system, NULL AS code_value, address AS text_value, NULL AS date_value, NULL AS boolean_value, NULL AS numeric_value, CONCAT(demographic_no, ':demographic') AS emr_id, lastUpdateDate AS effective_date, NULL AS emr_reference FROM demographic WHERE lastUpdateDate IS NOT NULL AND YEAR(lastUpdateDate) > 1900 UNION ALL SELECT 'demographic' AS source_table, 001.002 AS attribute_id, demographic_no AS emr_entry_id, NULL AS code_system, NULL AS code_value, address AS text_value, NULL AS date_value, NULL AS boolean_value, NULL AS numeric_value, CONCAT(id, ':demographicArchive') AS emr_id, lastUpdateDate AS effective_date, id AS emr_reference FROM demographicArchive WHERE lastUpdateDate IS NOT NULL AND YEAR(lastUpdateDate) > 1900"
    },
    {
        "target": "EntryAttribute.001.004",
        "query": "SELECT 'demographic' AS source_table, 001.004 AS attribute_id, demographic_no AS emr_entry_id, NULL AS code_system, NULL AS code_value, city AS text_value, NULL AS date_value, NULL AS boolean_value, NULL AS numeric_value, CONCAT(demographic_no, ':demographic') AS emr_id, lastUpdateDate AS effective_date, NULL AS emr_reference FROM demographic WHERE lastUpdateDate IS NOT NULL AND YEAR(lastUpdateDate) > 1900 UNION ALL SELECT 'demographic' AS source_table, 001.004 AS attribute_id, demographic_no AS emr_entry_id, NULL AS code_system, NULL AS code_value, city AS text_value, NULL AS date_value, NULL AS boolean_value, NULL AS numeric_value, CONCAT(id, ':demographicArchive') AS emr_id, lastUpdateDate AS effective_date, id AS emr_reference FROM demographicArchive WHERE lastUpdateDate IS NOT NULL AND YEAR(lastUpdateDate) > 1900"
    },
    {
        "target": "EntryAttribute.001.005",
        "query": "SELECT 'demographic' AS source_table, 001.005 AS attribute_id, demographic_no AS emr_entry_id, NULL AS code_system, NULL AS code_value, province AS text_value, NULL AS date_value, NULL AS boolean_value, NULL AS numeric_value, CONCAT(demographic_no, ':demographic') AS emr_id, lastUpdateDate AS effective_date, NULL AS emr_reference FROM demographic WHERE lastUpdateDate IS NOT NULL AND YEAR(lastUpdateDate) > 1900 UNION ALL SELECT 'demographic' AS source_table, 001.005 AS attribute_id, demographic_no AS emr_entry_id, NULL AS code_system, NULL AS code_value, province AS text_value, NULL AS date_value, NULL AS boolean_value, NULL AS numeric_value, CONCAT(id, ':demographicArchive') AS emr_id, lastUpdateDate AS effective_date, id AS emr_reference FROM demographicArchive WHERE lastUpdateDate IS NOT NULL AND YEAR(lastUpdateDate) > 1900"
    },
    {
        "target": "EntryAttribute.001.006",
        "query": "SELECT 'demographic' AS source_table, 001.006 AS attribute_id, demographic_no AS emr_entry_id, NULL AS code_system, NULL AS code_value, postal AS text_value, NULL AS date_value, NULL AS boolean_value, NULL AS numeric_value, CONCAT(demographic_no, ':demographic') AS emr_id, lastUpdateDate AS effective_date, NULL AS emr_reference FROM demographic WHERE lastUpdateDate IS NOT NULL AND YEAR(lastUpdateDate) > 1900 UNION ALL SELECT 'demographic' AS source_table, 001.006 AS attribute_id, demographic_no AS emr_entry_id, NULL AS code_system, NULL AS code_value, postal AS text_value, NULL AS date_value, NULL AS boolean_value, NULL AS numeric_value, CONCAT(id, ':demographicArchive') AS emr_id, lastUpdateDate AS effective_date, id AS emr_reference FROM demographicArchive WHERE lastUpdateDate IS NOT NULL AND YEAR(lastUpdateDate) > 1900"
    },
    {
        "target": "EntryAttribute.001.007",
        "query": "SELECT 'demographic' AS source_table, 001.007 AS attribute_id, demographic_no AS emr_entry_id, NULL AS code_system, NULL AS code_value, IF(country_of_origin = '-1', 'CA', country_of_origin) AS text_value, NULL AS date_value, NULL AS boolean_value, NULL AS numeric_value, CONCAT(demographic_no, ':demographic') AS emr_id, lastUpdateDate AS effective_date, NULL AS emr_reference FROM demographic WHERE lastUpdateDate IS NOT NULL AND YEAR(lastUpdateDate) > 1900 UNION ALL SELECT 'demographic' AS source_table, 001.007 AS attribute_id, demographic_no AS emr_entry_id, NULL AS code_system, NULL AS code_value, IF(country_of_origin = '-1', 'CA', country_of_origin) AS text_value, NULL AS date_value, NULL AS boolean_value, NULL AS numeric_value, CONCAT(id, ':demographic') AS emr_id, lastUpdateDate AS effective_date, id AS emr_reference FROM demographicArchive WHERE lastUpdateDate IS NOT NULL AND YEAR(lastUpdateDate) > 1900"
    },
    {
        "target": "Entry.002",
        "query": "SELECT 'allergies' AS source_table, 002 as entry_id, a.allergyid AS emr_id, a.demographic_no AS emr_patient_id FROM allergies a"
    },
    {
        "target": "EntryState.002",
        "query": "SELECT 'allergies' AS source_table, 002 as entry_id, a.allergyid AS emr_id, IF(a.archived = 1, 'inactive', 'active') AS state, DATE_FORMAT(TIMESTAMPADD(MICROSECOND ,- 1 ,TIMESTAMPADD(DAY , 1 , a.lastUpdateDate )) , '%Y-%m-%dT%T.%fZ') AS effective_date, NULL AS emr_reference FROM allergies a WHERE YEAR(a.lastUpdateDate) > 1900"
    },
    {
        "target": "EntryAttribute.002.001",
        "query": "SELECT 'allergies' AS source_table , 2.001 AS attribute_id , a.demographic_no AS emr_entry_id , 'DIN' AS code_system , a.regional_identifier AS code_value , a.DESCRIPTION AS text_value , NULL AS date_value , NULL AS boolean_value , NULL AS numeric_value , a.allergyid AS emr_id , DATE_FORMAT(TIMESTAMPADD(MICROSECOND ,- 1 ,TIMESTAMPADD(DAY , 1 , a.lastUpdateDate)) , '%Y-%m-%dT%T.%fZ') AS effective_date , NULL AS emr_reference FROM allergies a WHERE YEAR(a.lastUpdateDate) > 1900"
    },
    {
        "target": "EntryAttribute.002.003",
        "query": "SELECT 'allergies' AS source_table , 2.003 AS attribute_id , a.demographic_no AS emr_entry_id , 'HL7 ActCode' AS code_system , CASE WHEN a.TYPECODE = 12 OR a.TYPECODE = 14 THEN 'ALG' WHEN a.TYPECODE IS NULL OR a.TYPECODE = 0 THEN '' ELSE 'DALG' END AS code_value , CASE WHEN a.TYPECODE = 12 OR a.TYPECODE = 14 THEN 'allergy' WHEN a.TYPECODE IS NULL OR a.TYPECODE = 0 THEN 'unknown' ELSE 'drug allergy' END AS text_value , NULL AS date_value , NULL AS boolean_value , NULL AS numeric_value , a.allergyid AS emr_id , DATE_FORMAT(TIMESTAMPADD(MICROSECOND ,- 1 ,TIMESTAMPADD(DAY , 1 , a.lastUpdateDate)) , '%Y-%m-%dT%T.%fZ') AS effective_date , NULL AS emr_reference FROM allergies a WHERE YEAR(a.lastUpdateDate) > 1900"
    },
    {
        "target": "EntryAttribute.002.005",
        "query": "SELECT 'allergies' AS source_table , 2.005 AS attribute_id , a.demographic_no AS emr_entry_id , 'HL7 ObservationValue' AS code_system , CASE WHEN a.severity_of_reaction = 1 THEN 'A2' WHEN a.severity_of_reaction = 2 THEN 'A3' WHEN a.severity_of_reaction = 3 THEN 'A4' ELSE '' END AS code_value , CASE WHEN a.severity_of_reaction = 1 THEN 'mild' WHEN a.severity_of_reaction = 2 THEN 'moderate' WHEN a.severity_of_reaction = 3 THEN 'severe' ELSE 'unknown' END AS text_value , NULL AS date_value , NULL AS boolean_value , NULL AS numeric_value , a.allergyid AS emr_id , DATE_FORMAT(TIMESTAMPADD(MICROSECOND ,- 1 ,TIMESTAMPADD(DAY , 1 , a.lastUpdateDate)) , '%Y-%m-%dT%T.%fZ') AS effective_date , NULL AS emr_reference FROM allergies a WHERE YEAR(a.lastUpdateDate) > 1900"
    },
    {
        "target": "EntryAttribute.002.006",
        "query": "SELECT 'allergies' AS source_table , 2.006 AS attribute_id , a.demographic_no AS emr_entry_id , NULL AS code_system , NULL AS code_value , a.reaction AS text_value , NULL AS date_value , NULL AS boolean_value , NULL AS numeric_value , a.allergyid AS emr_id , DATE_FORMAT(TIMESTAMPADD(MICROSECOND ,- 1 ,TIMESTAMPADD(DAY , 1 , a.lastUpdateDate)) , '%Y-%m-%dT%T.%fZ') AS effective_date , NULL AS emr_reference FROM allergies a WHERE YEAR(a.lastUpdateDate) > 1900"
    },
    {
        "target": "EntryAttribute.002.007",
        "query": "SELECT 'allergies' AS source_table , 2.007 AS attribute_id , a.demographic_no AS emr_entry_id , NULL AS code_system , NULL AS code_value , NULL AS text_value , DATE_FORMAT(TIMESTAMPADD(MICROSECOND ,- 1 ,TIMESTAMPADD(DAY , 1 , a.start_date )) , '%Y-%m-%dT%T.%fZ') AS date_value , NULL AS boolean_value , NULL AS numeric_value , a.allergyid AS emr_id , DATE_FORMAT(TIMESTAMPADD(MICROSECOND ,- 1 ,TIMESTAMPADD(DAY , 1 , a.lastUpdateDate)) , '%Y-%m-%dT%T.%fZ') AS effective_date , NULL AS emr_reference FROM allergies a WHERE YEAR(a.lastUpdateDate) > 1900"
    },
    {
        "target": "EntryAttribute.002.008",
        "query": "SELECT 'allergies' AS source_table , 2.008 AS attribute_id , a.demographic_no AS emr_entry_id , NULL AS code_system , NULL AS code_value , NULL AS text_value , IF( a.archived = 1, DATE_FORMAT(TIMESTAMPADD(MICROSECOND ,- 1 ,TIMESTAMPADD(DAY , 1 , a.lastUpdateDate )) , '%Y-%m-%dT%T.%fZ'), NULL ) AS date_value , NULL AS boolean_value , NULL AS numeric_value , a.allergyid AS emr_id , DATE_FORMAT(TIMESTAMPADD(MICROSECOND ,- 1 ,TIMESTAMPADD(DAY , 1 , a.lastUpdateDate)) , '%Y-%m-%dT%T.%fZ') AS effective_date , NULL AS emr_reference FROM allergies a WHERE YEAR(a.lastUpdateDate) > 1900"
    },
    {
        "target": "Entry.003",
        "query": "SELECT 'billingmaster' AS source_table, 003 as entry_id, billingmaster_no AS emr_id, demographic_no AS emr_patient_id FROM billingmaster"
    },
    {
        "target": "EntryState.003",
        "query": "SELECT 'billingmaster' AS source_table, 003 as entry_id, bm.billingmaster_no AS emr_id, bt.displayNameExt AS state, DATE_FORMAT(TIMESTAMPADD(MICROSECOND ,- 1 ,TIMESTAMPADD(DAY , 1 , bm.createdate )) , '%Y-%m-%dT%T.%fZ') AS effective_date, NULL AS emr_reference FROM billingmaster bm left join billingstatus_types bt on bm.billingstatus = bt.billingstatus"
    },
    {
        "target": "EntryAttribute.003.001",
        "query": "SELECT 'billingmaster' AS source_table, 3.001 AS attribute_id, billingmaster_no AS emr_entry_id, null as code_system, null as code_value, null as text_value, date(service_date) as date_value , null as boolean_value, null as numeric_value, billingmaster_no as emr_id, date(service_date) as effective_date, null as emr_reference FROM billingmaster b WHERE YEAR(service_date) > 1900"
    },
    {
        "target": "EntryAttribute.003.002",
        "query": "SELECT 'billingmaster' AS source_table, 003.002 AS attribute_id, bm.billingmaster_no AS emr_entry_id, 'OSCAR' AS code_system, bst.billingstatus AS code_value, bst.displayNameExt AS text_value, NULL AS date_value, NULL AS boolean_value, NULL AS numeric_value, bm.billingmaster_no AS emr_id, bh.creation_date AS effective_date, NULL AS emr_reference FROM billingmaster bm JOIN billing_history bh ON bm.billingmaster_no = bh.billingmaster_no JOIN billingstatus_types bst ON bst.billingstatus = bh.billingstatus WHERE YEAR(service_date) > 1900"
    },
    {
        "target": "EntryAttribute.003.004",
        "query": "SELECT 'billingmaster' AS source_table, 3.004 AS attribute_id, bm.billingmaster_no AS emr_entry_id, b.billingtype as code_system, bm.billing_code as code_value, bs.description as text_value, null as date_value , null as boolean_value, null as numeric_value, bm.billingmaster_no as emr_id, b.billing_date as effective_date, null as emr_reference FROM billingmaster bm left join billing b on b.billing_no = bm.billing_no left join (SELECT DISTINCT service_code, description, termination_date FROM billingservice ) bs on bm.billing_code = bs.service_code WHERE YEAR(billing_date) > 1900 and (bm.service_date <= bs.termination_date or bs.termination_date is null)"
    },
    {
        "target": "EntryAttribute.003.005",
        "query": "SELECT 'billingmaster' AS source_table, 3.005 AS attribute_id, bm.billingmaster_no AS emr_entry_id, 'ICD9-MSP' AS code_system, bm.dx_code1 AS code_value, dc.description AS text_value, NULL AS date_value, NULL AS boolean_value, NULL AS numeric_value, CONCAT(bm.billingmaster_no, ':billingmaster-1') AS emr_id, DATE(bm.service_date) AS effective_date, NULL AS emr_reference FROM billingmaster bm LEFT JOIN diagnosticcode dc ON bm.dx_code1 = dc.diagnostic_code WHERE YEAR(DATE(bm.service_date)) > 1900 AND COALESCE(bm.dx_code1, '') <> '' UNION SELECT 'billingmaster' AS source_table, 3.005 AS attribute_id, bm.billingmaster_no AS emr_entry_id, 'ICD9-MSP' AS code_system, bm.dx_code2 AS code_value, dc.description AS text_value, NULL AS date_value, NULL AS boolean_value, NULL AS numeric_value, CONCAT(bm.billingmaster_no, ':billingmaster-2') AS emr_id, DATE(bm.service_date) AS effective_date, NULL AS emr_reference FROM billingmaster bm LEFT JOIN diagnosticcode dc ON bm.dx_code2 = dc.diagnostic_code WHERE YEAR(DATE(bm.service_date)) > 1900 AND COALESCE(bm.dx_code2, '') <> '' UNION SELECT 'billingmaster' AS source_table, 3.005 AS attribute_id, bm.billingmaster_no AS emr_entry_id, 'ICD9-MSP' AS code_system, bm.dx_code3 AS code_value, dc.description AS text_value, NULL AS date_value, NULL AS boolean_value, NULL AS numeric_value, CONCAT(bm.billingmaster_no, ':billingmaster-3') AS emr_id, DATE(bm.service_date) AS effective_date, NULL AS emr_reference FROM billingmaster bm LEFT JOIN diagnosticcode dc ON bm.dx_code3 = dc.diagnostic_code WHERE YEAR(DATE(bm.service_date)) > 1900 AND COALESCE(bm.dx_code3, '') <> ''"
    },
    {
        "target": "EntryAttribute.003.006",
        "query": "SELECT 'billingmaster' AS source_table, 3.006 AS attribute_id, bm.billingmaster_no AS emr_entry_id, 'MSP' as code_system, null as code_value, null as text_value, null as date_value , null as boolean_value, case when bh.seqNum = '' then null else cast(bh.seqNum as decimal) end as numeric_value, bm.billingmaster_no as emr_id, date(bm.service_date) as effective_date, null as emr_reference FROM billingmaster bm JOIN billing_history bh on bm.billingmaster_no = bh.billingmaster_no WHERE YEAR(service_date) > 1900 and bh.seqNum is not null and bh.seqNum <> ''"
    },
    {
        "target": "EntryAttribute.003.007",
	    "query": "SELECT 'billingmaster' AS source_table, 3.007 AS attribute_id, bm.billingmaster_no AS emr_entry_id, null as code_system, null as code_value, bm.original_claim as text_value, null as date_value , null as boolean_value, null as numeric_value, bm.billingmaster_no as emr_id, date(bm.service_date) as effective_date, null as emr_reference FROM billingmaster bm WHERE YEAR(date(bm.service_date)) > 1900 and bm.original_claim <> '00000000000000000000' and bm.original_claim is not null"
    },
    {
        "target": "EntryAttribute.003.008",
	    "query": "SELECT 'billingmaster' AS source_table, 3.008 AS attribute_id, bm.billingmaster_no AS emr_entry_id, 'MSP' AS code_system, p.practitionerNo as code_value, CONCAT(p.last_name, ', ', p.first_name) AS text_value, NULL AS date_value, NULL AS boolean_value, NULL AS numeric_value, bm.billingmaster_no AS emr_id, bh.creation_date AS effective_date, NULL AS emr_reference FROM billingmaster bm JOIN billing_history bh ON bm.billingmaster_no = bh.billingmaster_no JOIN provider p ON bh.practitioner_no = p.provider_no WHERE YEAR(service_date) > 1900"
    },
    {
        "target": "Entry.005",
        "query": "SELECT 'demographic' AS `source_table`, 005 as entry_id, demographic_no AS `emr_id`, demographic_no AS `emr_patient_id` FROM demographic"
    },
    {
        "target": "EntryState.005",
        "query": "SELECT 'demographic' AS source_table, 005 AS entry_id, t.emr_id, t.state, t.effective_date, t.emr_reference FROM (SELECT demographic_no as emr_id, patient_status as state, CASE WHEN YEAR(date_joined) < 1900 THEN lastUpdateDate WHEN DATE(lastUpdateDate) = date_joined THEN lastUpdateDate ELSE COALESCE(date_joined, lastUpdateDate) END AS effective_date, NULL as emr_reference FROM demographic UNION SELECT demographic_no AS emr_id, patient_status AS state, CASE WHEN YEAR(date_joined) < 1900 THEN lastUpdateDate ELSE COALESCE(date_joined, lastUpdateDate) END AS effective_date, id AS emr_reference FROM demographicArchive) AS t WHERE t.effective_date IS NOT NULL and t.effective_date > '1900-01-01'"
    },
    {
        "target": "EntryAttribute.005.001",
        "query": "SELECT 'demographic' AS source_table, 5.001 AS attribute_id, d.demographic_no AS emr_entry_id, NULL AS code_system, NULL AS code_value, NULL AS text_value, CAST(CONCAT(d.year_of_birth, '-', d.month_of_birth, '-', d.date_of_birth) AS DATE) AS date_value, NULL AS boolean_value, NULL AS numeric_value, CONCAT(d.demographic_no, ':demographic') AS emr_id, CASE WHEN YEAR(date_joined) < 1900 THEN lastUpdateDate WHEN DATE(lastUpdateDate) = date_joined THEN lastUpdateDate ELSE COALESCE(date_joined, lastUpdateDate) END AS effective_date, NULL AS emr_reference FROM demographic d WHERE d.year_of_birth > 1900 AND d.year_of_birth IS NOT NULL AND lastUpdateDate IS NOT NULL AND YEAR(lastUpdateDate) > 1900 UNION ALL SELECT DISTINCT 'demographic' AS source_table, 5.001 AS attribute_id, a.demographic_no AS emr_entry_id, NULL AS code_system, NULL AS code_value, NULL AS text_value, CAST(CONCAT(a.year_of_birth, '-', a.month_of_birth, '-', a.date_of_birth) AS DATE) AS date_value, NULL AS boolean_value, NULL AS numeric_value, CONCAT(a.id, ':demographicArchive') AS emr_id, a.lastUpdateDate AS effective_date, NULL AS emr_reference FROM demographicArchive a WHERE a.year_of_birth > 1900 AND a.year_of_birth IS NOT NULL AND a.lastUpdateDate IS NOT NULL AND YEAR(a.lastUpdateDate) > 1900"
    },
    {
        "target": "EntryAttribute.005.002",
        "query": "SELECT 'demographic' AS source_table, 5.002 AS attribute_id, demographic_no AS emr_entry_id, NULL AS code_system, NULL AS code_value, sex AS text_value, NULL AS date_value, NULL AS boolean_value, NULL AS numeric_value, CONCAT(demographic_no, ':demographic') AS emr_id, CASE WHEN YEAR(date_joined) < 1900 THEN lastUpdateDate WHEN DATE(lastUpdateDate) = date_joined THEN lastUpdateDate ELSE COALESCE(date_joined, lastUpdateDate) END AS effective_date, NULL AS emr_reference FROM demographic WHERE lastUpdateDate IS NOT NULL AND YEAR(lastUpdateDate) > 1900 UNION ALL SELECT DISTINCT 'demographic' AS source_table, 5.002 AS attribute_id, demographic_no AS emr_entry_id, NULL AS code_system, NULL AS code_value, sex AS text_value, NULL AS date_value, NULL AS boolean_value, NULL AS numeric_value, CONCAT(id, ':demographicArchive') AS emr_id, lastUpdateDate AS effective_date, NULL AS emr_reference FROM demographicArchive a WHERE a.lastUpdateDate IS NOT NULL AND YEAR(a.lastUpdateDate) > 1900"
    },
    {
        "target": "EntryAttribute.005.005",
        "query": "SELECT 'demographic' AS source_table, 5.005 AS attribute_id, demographic_no AS emr_entry_id, NULL AS code_system, NULL AS code_value, first_name AS text_value, NULL AS date_value, NULL AS boolean_value, NULL AS numeric_value, CONCAT(demographic_no, ':demographic') AS emr_id, CASE WHEN YEAR(date_joined) < 1900 THEN lastUpdateDate WHEN DATE(lastUpdateDate) = date_joined THEN lastUpdateDate ELSE COALESCE(date_joined, lastUpdateDate) END AS effective_date, NULL AS emr_reference FROM demographic WHERE lastUpdateDate IS NOT NULL AND YEAR(lastUpdateDate) > 1900 UNION ALL SELECT DISTINCT 'demographic' AS source_table, 5.005 AS attribute_id, demographic_no AS emr_entry_id, NULL AS code_system, NULL AS code_value, first_name AS text_value, NULL AS date_value, NULL AS boolean_value, NULL AS numeric_value, CONCAT(id, ':demographicArchive') AS emr_id, lastUpdateDate AS effective_date, NULL AS emr_reference FROM demographicArchive a WHERE a.lastUpdateDate IS NOT NULL AND YEAR(a.lastUpdateDate) > 1900"
    },
    {
        "target": "EntryAttribute.005.006",
        "query": "SELECT 'demographic' AS source_table, 5.006 AS attribute_id, demographic_no AS emr_entry_id, NULL AS code_system, NULL AS code_value, last_name AS text_value, NULL AS date_value, NULL AS boolean_value, NULL AS numeric_value, CONCAT(demographic_no, ':demographic') AS emr_id, CASE WHEN YEAR(date_joined) < 1900 THEN lastUpdateDate WHEN DATE(lastUpdateDate) = date_joined THEN lastUpdateDate ELSE COALESCE(date_joined, lastUpdateDate) END AS effective_date, NULL AS emr_reference FROM demographic WHERE lastUpdateDate IS NOT NULL AND YEAR(lastUpdateDate) > 1900 UNION ALL SELECT DISTINCT 'demographic' AS source_table, 5.006 AS attribute_id, demographic_no AS emr_entry_id, NULL AS code_system, NULL AS code_value, last_name AS text_value, NULL AS date_value, NULL AS boolean_value, NULL AS numeric_value, CONCAT(id, ':demographicArchive') AS emr_id, lastUpdateDate AS effective_date, NULL AS emr_reference FROM demographicArchive a WHERE a.lastUpdateDate IS NOT NULL AND YEAR(a.lastUpdateDate) > 1900"
    },
    {
        "target": "EntryAttribute.005.010",
        "query": "SELECT 'demographicExt' AS source_table, 5.010 AS attribute_id, de.demographic_no AS emr_entry_id, NULL AS code_system, NULL AS code_value, de.`value` AS text_value, NULL AS date_value, NULL AS boolean_value, NULL AS numeric_value, CONCAT(de.id, ':demographicExt') AS emr_id, de.date_time AS effective_date, NULL AS emr_reference FROM demographicExt de WHERE de.key_val LIKE 'aboriginal' UNION ALL SELECT DISTINCT 'demographicExt' AS source_table, 5.010 AS attribute_id, dea.demographic_no AS emr_entry_id, NULL AS code_system, NULL AS code_value, dea.`value` AS text_value, NULL AS date_value, NULL AS boolean_value, NULL AS numeric_value, CONCAT(dea.id, ':demographicExtArchive') AS emr_id, dea.date_time AS effective_date, NULL AS emr_reference FROM demographicExtArchive dea WHERE dea.key_val LIKE 'aboriginal' AND YEAR(dea.date_time) > 1900"
    },
    {
        "target": "EntryAttribute.005.011",
        "query": "SELECT 'demographicExt' AS source_table, 5.011 AS attribute_id, de.demographic_no AS emr_entry_id, NULL AS code_system, NULL AS code_value, de.`value` AS text_value, NULL AS date_value, NULL AS boolean_value, NULL AS numeric_value, CONCAT(de.id, 'demographicExt') AS emr_id, de.date_time AS effective_date, NULL AS emr_reference FROM demographicExt de WHERE de.key_val LIKE 'ethnicity' UNION ALL SELECT DISTINCT 'demographicExt' AS source_table, 5.011 AS attribute_id, dea.demographic_no AS emr_entry_id, NULL AS code_system, NULL AS code_value, dea.`value` AS text_value, NULL AS date_value, NULL AS boolean_value, NULL AS numeric_value, CONCAT(dea.id, ':demographicExtArchive') AS emr_id, dea.date_time AS effective_date, NULL AS emr_reference FROM demographicExtArchive dea WHERE dea.key_val LIKE 'ethnicity' AND YEAR(dea.date_time) > 1900"
    },
    {
        "target": "Entry.006",
        "query": "SELECT 'demographicArchive', 006 AS entry_id, CONCAT('1-', id) AS emr_id, demographic_no AS emr_patient_id FROM (SELECT @ranking:=IF(@demo = d.demographic_no AND @phone = d.phone, @ranking + 1, 1) as ranked, @demo:=demographic_no AS demographic_no, @phone:=phone AS phone, id, lastUpdateDate FROM (SELECT demographic_no, id, phone, lastUpdateDate FROM demographicArchive WHERE lastUpdateDate IS NOT NULL AND YEAR(lastUpdateDate) > 1900 AND phone IS NOT NULL AND phone <> '' ORDER BY demographic_no , lastUpdateDate) AS d, (SELECT @ranking:=0, @demo:=0, @phone:=0) t) home WHERE ranked = 1 UNION SELECT 'demographicArchive', 006 AS entry_id, CONCAT('2-', id) AS emr_id, demographic_no AS emr_patient_id FROM (SELECT @ranking2:=IF(@demo2 = d.demographic_no AND @phone2 = d.phone2, @ranking2 + 1, 1) AS ranked, @demo2:=demographic_no AS demographic_no, @phone2:=phone2 AS phone, id, lastUpdateDate FROM (SELECT demographic_no, id, phone2, lastUpdateDate FROM demographicArchive WHERE lastUpdateDate IS NOT NULL AND YEAR(lastUpdateDate) > 1900 AND phone2 IS NOT NULL AND phone2 <> '' ORDER BY demographic_no , lastUpdateDate) AS d, (SELECT @ranking2:=0, @demo2:=0, @phone2:=0) t) work WHERE ranked = 1 UNION SELECT 'demographicArchive', 006 AS entry_id, CONCAT('3-', id) AS emr_id, demographic_no AS emr_patient_id FROM (SELECT @ranking2:=IF(@demo2 = d.demographic_no AND @email = d.email, @ranking2 + 1, 1) as ranked, @demo2:=demographic_no AS demographic_no, @email:=email AS email, id, lastUpdateDate FROM (SELECT demographic_no, id, email, lastUpdateDate FROM demographicArchive WHERE lastUpdateDate IS NOT NULL AND YEAR(lastUpdateDate) > 1900 AND email IS NOT NULL AND email <> '' ORDER BY demographic_no , lastUpdateDate) AS d, (SELECT @ranking2:=0, @demo2:=0, @email:=0) t) work WHERE ranked = 1 UNION SELECT 'demographicExt', 006 AS entry_id, CONCAT('4-', id) AS emr_id, demographic_no AS emr_patient_id FROM demographicExt WHERE lower(key_val) LIKE '%demo_cell%' AND date_time IS NOT NULL AND value IS NOT NULL AND value <> ''"
    },
    {
        "target": "EntryState.006",
        "query": "SELECT 'demographicArchive', 006 AS entry_id, CONCAT('1-', id) AS emr_id, 'AC' AS state, lastUpdateDate AS effective_date, NULL AS emr_reference FROM (SELECT @ranking:=IF(@demo = d.demographic_no AND @phone = d.phone, @ranking + 1, 1) as ranked, @demo:=demographic_no AS demographic_no, @phone:=phone AS phone, id, lastUpdateDate FROM (SELECT demographic_no, id, phone, lastUpdateDate FROM demographicArchive WHERE lastUpdateDate IS NOT NULL AND YEAR(lastUpdateDate) > 1900 AND phone IS NOT NULL AND phone <> '' ORDER BY demographic_no , lastUpdateDate) AS d, (SELECT @ranking:=0, @demo:=0, @phone:=0) t) home WHERE ranked = 1 UNION SELECT 'demographicArchive', 006 AS entry_id, CONCAT('2-', id) AS emr_id, 'AC' AS state, lastUpdateDate AS effective_date, NULL AS emr_reference FROM (SELECT @ranking2:=IF(@demo2 = d.demographic_no AND @phone2 = d.phone2, @ranking2 + 1, 1) as ranked, @demo2:=demographic_no AS demographic_no, @phone2:=phone2 AS phone, id, lastUpdateDate FROM (SELECT demographic_no, id, phone2, lastUpdateDate FROM demographicArchive WHERE lastUpdateDate IS NOT NULL AND YEAR(lastUpdateDate) > 1900 AND phone2 IS NOT NULL AND phone2 <> '' ORDER BY demographic_no , lastUpdateDate) AS d, (SELECT @ranking2:=0, @demo2:=0, @phone2:=0) t) work WHERE ranked = 1 UNION SELECT 'demographicArchive', 006 AS entry_id, CONCAT('3-', id) AS emr_id, 'AC' AS state, lastUpdateDate AS effective_date, NULL AS emr_reference FROM (SELECT @ranking3:=IF(@email = d.demographic_no AND @email = d.email, @ranking3 + 1, 1) AS ranked, @demo3:=demographic_no AS demographic_no, @email:=email AS email, id, lastUpdateDate FROM (SELECT demographic_no, id, email, lastUpdateDate FROM demographicArchive WHERE lastUpdateDate IS NOT NULL AND YEAR(lastUpdateDate) > 1900 AND email IS NOT NULL AND email <> '' ORDER BY demographic_no , lastUpdateDate) AS d, (SELECT @ranking3:=0, @demo3:=0, @email:=0) t) work WHERE ranked = 1 UNION SELECT 'demographicExt', 006 AS entry_id, CONCAT('4-', id) AS emr_id, 'AC' AS state, date_time AS effective_date, NULL AS emr_reference FROM demographicExt WHERE lower(key_val) LIKE '%demo_cell%' AND date_time IS NOT NULL AND value IS NOT NULL AND value <> ''"
    },
    {
        "target": "EntryAttribute.006.001",
        "query": "SELECT 'demographicArchive' AS source_table, 6.001 AS attribute_id, CONCAT('1-', id) AS emr_entry_id, 'OSCAR' AS code_system, 'phone' AS code_value, NULL AS text_value, NULL AS date_value, NULL AS boolean_value, NULL AS numeric_value, CONCAT(id, ':demographicArchive-phone-1') AS emr_id, lastUpdateDate AS effective_date, NULL AS emr_reference FROM (SELECT @ranking:=IF(@demo = d.demographic_no AND @phone = d.phone, @ranking + 1, 1) as ranked, @demo:=demographic_no AS demographic_no, @phone:=phone AS phone, id, lastUpdateDate FROM (SELECT demographic_no, id, phone, lastUpdateDate FROM demographicArchive WHERE lastUpdateDate IS NOT NULL AND YEAR(lastUpdateDate) > 1900 AND phone IS NOT NULL AND phone <> '' ORDER BY demographic_no , lastUpdateDate) AS d, (SELECT @ranking:=0, @demo:=0, @phone:=0) t) home WHERE ranked = 1 UNION SELECT 'demographicArchive' AS source_table, 6.001 AS attribute_id, CONCAT('2-', id) AS emr_entry_id, 'OSCAR' AS code_system, 'phone' AS code_value, NULL AS text_value, NULL AS date_value, NULL AS boolean_value, NULL AS numeric_value, CONCAT(id, ':demographicArchive-phone-2') AS emr_id, lastUpdateDate AS effective_date, NULL AS emr_reference FROM (SELECT @ranking2:=IF(@demo2 = d.demographic_no AND @phone2 = d.phone2, @ranking2 + 1, 1) as ranked, @demo2:=demographic_no AS demographic_no, @phone2:=phone2 AS phone, id, lastUpdateDate FROM (SELECT demographic_no, id, phone2, lastUpdateDate FROM demographicArchive WHERE lastUpdateDate IS NOT NULL AND YEAR(lastUpdateDate) > 1900 AND phone2 IS NOT NULL AND phone2 <> '' ORDER BY demographic_no , lastUpdateDate) AS d, (SELECT @ranking2:=0, @demo2:=0, @phone2:=0) t) work WHERE ranked = 1 UNION SELECT 'demographicArchive' AS source_table, 6.001 AS attribute_id, CONCAT('3-', id) AS emr_entry_id, 'OSCAR' AS code_system, 'email' AS code_value, NULL AS text_value, NULL AS date_value, NULL AS boolean_value, NULL AS numeric_value, CONCAT(id, ':demographicArchive-email-1') AS emr_id, lastUpdateDate AS effective_date, NULL AS emr_reference FROM (SELECT @ranking3:=IF(@demo3 = d.demographic_no AND @email = d.email, @ranking3 + 1, 1) AS ranked, @demo3:=demographic_no AS demographic_no, @email:=email AS email, id, lastUpdateDate FROM (SELECT demographic_no, id, email, lastUpdateDate FROM demographicArchive WHERE lastUpdateDate IS NOT NULL AND YEAR(lastUpdateDate) > 1900 AND email IS NOT NULL AND email <> '' ORDER BY demographic_no , lastUpdateDate) AS d, (SELECT @ranking3:=0, @demo3:=0, @email:=0) t) email WHERE ranked = 1 UNION SELECT 'demographicExt' AS source_table, 6.001 AS attribute_id, CONCAT('4-', id) AS emr_entry_id, 'OSCAR' AS code_system, 'mobile' AS code_value, NULL AS text_value, NULL AS date_value, NULL AS boolean_value, NULL AS numeric_value, CONCAT(id, ':demographicExt-cell-1') AS emr_id, date_time AS effective_date, NULL AS emr_reference FROM demographicExt WHERE LOWER(key_val) LIKE '%demo_cell%' AND date_time IS NOT NULL AND value IS NOT NULL AND value <> ''"
    },
    {
        "target": "EntryAttribute.006.002",
        "query": "SELECT 'demographicArchive' AS source_table, 6.002 AS attribute_id, CONCAT(id, ':demographicArchive-1') AS emr_entry_id, 'OSCAR' AS code_system, 'home' AS code_value, NULL AS text_value, NULL AS date_value, NULL AS boolean_value, NULL AS numeric_value, CONCAT('1-', id) AS emr_id, lastUpdateDate AS effective_date, NULL AS emr_reference FROM (SELECT @ranking:=IF(@demo = d.demographic_no AND @phone = d.phone, @ranking + 1, 1) as ranked, @demo:=demographic_no AS demographic_no, @phone:=phone AS phone, id, lastUpdateDate FROM (SELECT demographic_no, id, phone, lastUpdateDate FROM demographicArchive WHERE lastUpdateDate IS NOT NULL AND YEAR(lastUpdateDate) > 1900 AND phone IS NOT NULL AND phone <> '' ORDER BY demographic_no , lastUpdateDate) AS d, (SELECT @ranking:=0, @demo:=0, @phone:=0) t) home WHERE ranked = 1 UNION SELECT 'demographicArchive' AS source_table, 6.002 AS attribute_id, CONCAT(id, ':demographicArchive-2') AS emr_entry_id, 'OSCAR' AS code_system, 'work' AS code_value, NULL AS text_value, NULL AS date_value, NULL AS boolean_value, NULL AS numeric_value, CONCAT('2-', id) AS emr_id, lastUpdateDate AS effective_date, NULL AS emr_reference FROM (SELECT @ranking2:=IF(@demo2 = d.demographic_no AND @phone2 = d.phone2, @ranking2 + 1, 1) as ranked, @demo2:=demographic_no AS demographic_no, @phone2:=phone2 AS phone, id, lastUpdateDate FROM (SELECT demographic_no, id, phone2, lastUpdateDate FROM demographicArchive WHERE lastUpdateDate IS NOT NULL AND YEAR(lastUpdateDate) > 1900 AND phone2 IS NOT NULL AND phone2 <> '' ORDER BY demographic_no , lastUpdateDate) AS d, (SELECT @ranking2:=0, @demo2:=0, @phone2:=0) t) work WHERE ranked = 1 UNION SELECT 'demographicArchive' AS source_table, 6.002 AS attribute_id, CONCAT(id, ':demographicArchive-3') AS emr_entry_id, 'OSCAR' AS code_system, 'email' AS code_value, NULL AS text_value, NULL AS date_value, NULL AS boolean_value, NULL AS numeric_value, CONCAT('3-', id) AS emr_id, lastUpdateDate AS effective_date, NULL AS emr_reference FROM (SELECT @ranking3:=IF(@demo3 = d.demographic_no AND @email = d.email, @ranking3 + 1, 1) AS ranked, @demo3:=demographic_no AS demographic_no, @email:=email AS email, id, lastUpdateDate FROM (SELECT demographic_no, id, email, lastUpdateDate FROM demographicArchive WHERE lastUpdateDate IS NOT NULL AND YEAR(lastUpdateDate) > 1900 AND email IS NOT NULL AND email <> '' ORDER BY demographic_no , lastUpdateDate) AS d, (SELECT @ranking3:=0, @demo3:=0, @email:=0) t) email WHERE ranked = 1 UNION SELECT 'demographicExt' AS source_table, 6.002 AS attribute_id, CONCAT(id, ':demographicArchive-4') AS emr_entry_id, 'OSCAR' AS code_system, 'mobile' AS code_value, NULL AS text_value, NULL AS date_value, NULL AS boolean_value, NULL AS numeric_value, CONCAT('4-', id) AS emr_id, date_time AS effective_date, NULL AS emr_reference FROM demographicExt WHERE LOWER(key_val) LIKE '%demo_cell%' AND date_time IS NOT NULL AND value IS NOT NULL AND value <> ''"
    },
    {
        "target": "EntryAttribute.006.003",
        "query": "SELECT 'demographicArchive' AS source_table, 6.003 AS attribute_id, CONCAT(id, ':demographicArchive-1') AS emr_entry_id, NULL AS code_system, NULL AS code_value, phone AS text_value, NULL AS date_value, NULL AS boolean_value, NULL AS numeric_value, CONCAT('1-', id) AS emr_id, lastUpdateDate AS effective_date, NULL AS emr_reference FROM (SELECT @ranking:=IF(@demo = d.demographic_no AND @phone = d.phone, @ranking + 1, 1) as ranked, @demo:=demographic_no AS demographic_no, @phone:=phone AS phone, id, lastUpdateDate FROM (SELECT demographic_no, id, phone, lastUpdateDate FROM demographicArchive WHERE lastUpdateDate IS NOT NULL AND YEAR(lastUpdateDate) > 1900 AND phone IS NOT NULL AND phone <> '' ORDER BY demographic_no , lastUpdateDate) AS d, (SELECT @ranking:=0, @demo:=0, @phone:=0) t) home WHERE ranked = 1 UNION SELECT 'demographicArchive' AS source_table, 6.003 AS attribute_id, CONCAT(id, ':demographicArchive-2') AS emr_entry_id, NULL AS code_system, NULL AS code_value, phone2 AS text_value, NULL AS date_value, NULL AS boolean_value, NULL AS numeric_value, CONCAT('2-', id) AS emr_id, lastUpdateDate AS effective_date, NULL AS emr_reference FROM (SELECT @ranking2:=IF(@demo2 = d.demographic_no AND @phone2 = d.phone2, @ranking2 + 1, 1) as ranked, @demo2:=demographic_no AS demographic_no, @phone2:=phone2 AS phone2, id, lastUpdateDate FROM (SELECT demographic_no, id, phone2, lastUpdateDate FROM demographicArchive WHERE lastUpdateDate IS NOT NULL AND YEAR(lastUpdateDate) > 1900 AND phone2 IS NOT NULL AND phone2 <> '' ORDER BY demographic_no , lastUpdateDate) AS d, (SELECT @ranking2:=0, @demo2:=0, @phone2:=0) t) work WHERE ranked = 1 UNION SELECT 'demographicArchive' AS source_table, 6.003 AS attribute_id, CONCAT(id, ':demographicArchive-3') AS emr_entry_id, NULL AS code_system, NULL AS code_value, email AS text_value, NULL AS date_value, NULL AS boolean_value, NULL AS numeric_value, CONCAT('3-', id) AS emr_id, lastUpdateDate AS effective_date, NULL AS emr_reference FROM (SELECT @ranking3:=IF(@demo3 = d.demographic_no AND @email = d.email, @ranking3 + 1, 1) AS ranked, @demo3:=demographic_no AS demographic_no, @email:=email AS email, id, lastUpdateDate FROM (SELECT demographic_no, id, email, lastUpdateDate FROM demographicArchive WHERE lastUpdateDate IS NOT NULL AND YEAR(lastUpdateDate) > 1900 AND email IS NOT NULL AND email <> '' ORDER BY demographic_no , lastUpdateDate) AS d, (SELECT @ranking3:=0, @demo3:=0, @email:=0) t) email WHERE ranked = 1 UNION SELECT 'demographicExt' AS source_table, 6.003 AS attribute_id, CONCAT(id, ':demographicArchive-4') AS emr_entry_id, NULL AS code_system, NULL AS code_value, value AS text_value, NULL AS date_value, NULL AS boolean_value, NULL AS numeric_value, CONCAT('4-', id) AS emr_id, date_time AS effective_date, NULL AS emr_reference FROM demographicExt WHERE LOWER(key_val) LIKE '%demo_cell%' AND date_time IS NOT NULL AND value IS NOT NULL AND value <> ''"
    },
    {
        "target": "Entry.007",
        "query": "SELECT 'casemgmt_note' AS source_table, 007 as entry_id, cn.note_id AS emr_id, cn.demographic_no AS emr_patient_id FROM casemgmt_note cn INNER JOIN ( SELECT max(note_id) AS note_id FROM casemgmt_note WHERE provider_no != -1 AND include_issue_innote IN (0,1) GROUP BY uuid ) note ON (note.note_id = cn.note_id) WHERE YEAR(cn.observation_date) > 1900"
    },
    {
        "target": "EntryState.007",
        "query": "SELECT 'casemgmt_note' AS source_table, 007 as entry_id, cn.note_id AS emr_id, cn.signed AS state, cn.observation_date AS effective_date, NULL AS emr_reference FROM casemgmt_note cn INNER JOIN ( SELECT max(note_id) AS note_id FROM casemgmt_note WHERE provider_no != -1 AND include_issue_innote IN (0,1) GROUP BY uuid ) note ON (note.note_id = cn.note_id) WHERE YEAR(cn.observation_date) > 1900"
    },
    {
        "target": "EntryAttribute.007.001",
        "query": "SELECT 'casemgmt_note' AS source_table, 7.001 AS attribute_id, cn.note_id AS emr_entry_id, NULL AS code_system, NULL AS code_value, NULL AS text_value, cn.observation_date AS date_value, NULL AS boolean_value, NULL AS numeric_value, cn.note_id AS emr_id, cn.observation_date AS effective_date, NULL AS emr_reference FROM casemgmt_note cn INNER JOIN ( SELECT max(note_id) AS note_id FROM casemgmt_note WHERE provider_no != -1 AND include_issue_innote IN (0,1) GROUP BY uuid ) note ON (note.note_id = cn.note_id) WHERE YEAR(cn.observation_date) > 1900"
    },
    {
        "target": "EntryAttribute.007.002",
        "query": "SELECT 'casemgmt_note' AS source_table, 7.002 AS attribute_id, cn.note_id AS emr_entry_id, NULL AS code_system, NULL AS code_value, CONCAT( lli.label, ',', a.reason ) AS text_value, NULL AS date_value, NULL AS boolean_value, NULL AS numeric_value, cn.note_id AS emr_id, cn.observation_date AS effective_date, a.appointment_no AS emr_reference FROM casemgmt_note cn INNER JOIN ( SELECT max(note_id) AS note_id FROM casemgmt_note WHERE provider_no != -1 AND include_issue_innote IN (0,1) GROUP BY uuid ) note ON (note.note_id = cn.note_id) INNER JOIN appointment a ON (cn.appointmentNo > 0 AND a.appointment_no = cn.appointmentNo) INNER JOIN LookupListItem lli ON(a.reasonCode > 0 AND a.reasonCode = lli.id) WHERE YEAR(cn.observation_date) > 1900"
    },
    {
        "target": "EntryAttribute.007.003",
        "query": "SELECT 'casemgmt_note' AS source_table, 7.003 AS attribute_id, cn.note_id AS emr_entry_id, 'OSCAR' AS code_system, NULL AS code_value, Ifnull(aty.name, a.TYPE) AS text_value, NULL AS date_value, NULL AS boolean_value, NULL AS numeric_value, cn.note_id AS emr_id, cn.observation_date AS effective_date, a.appointment_no AS emr_reference FROM casemgmt_note cn inner join (SELECT Max(note_id) AS note_id FROM casemgmt_note WHERE provider_no != -1 AND include_issue_innote IN (0,1) GROUP BY uuid) note ON ( note.note_id = cn.note_id ) inner join appointment a ON ( cn.appointmentNo > 0 AND a.appointment_no = cn.appointmentNo ) left join appointmentType aty ON ( a.TYPE = aty.id ) WHERE YEAR(cn.observation_date) > 1900"
    },
    {
        "target": "EntryAttribute.007.004",
        "query": "SELECT 'casemgmt_note' AS source_table, 7.004 AS attribute_id, cn.note_id AS emr_entry_id, 'OSCAR' AS code_system, cn.encounter_type AS code_value, NULL AS text_value, NULL AS date_value, NULL AS boolean_value, NULL AS numeric_value, cn.note_id AS emr_id, cn.observation_date AS effective_date, NULL AS emr_reference FROM casemgmt_note cn INNER JOIN (SELECT Max(note_id) AS note_id FROM casemgmt_note WHERE provider_no != -1 AND include_issue_innote IN (0,1) GROUP BY uuid) note ON ( note.note_id = cn.note_id ) WHERE YEAR(cn.observation_date) > 1900"
    },
    {
        "target": "EntryAttribute.007.006",
        "query": "SELECT 'casemgmt_note' AS source_table, 7.006 AS attribute_id, cn.note_id AS emr_entry_id, 'MSP minimal ICD9' AS code_system, bill.dx_code1 AS code_value, NULL AS text_value, NULL AS date_value, NULL AS boolean_value, NULL AS numeric_value, cn.note_id AS emr_id, cn.observation_date AS effective_date, bill.billingmaster_no AS emr_reference FROM casemgmt_note cn INNER JOIN ( SELECT max(note_id) AS note_id FROM casemgmt_note WHERE provider_no != -1 AND include_issue_innote IN (0,1) GROUP BY uuid ) note ON (note.note_id = cn.note_id) LEFT JOIN ( SELECT bm2.appointment_no, bm2.dx_code1, bm2.billingmaster_no FROM billingmaster bm2 INNER JOIN ( SELECT MIN(bm.billingmaster_no) AS billingmaster_no FROM billingmaster bm WHERE bm.billingstatus NOT LIKE 'D' AND bm.appointment_no > 0 GROUP BY bm.appointment_no ) appt ON (appt.billingmaster_no = bm2.billingmaster_no) ) bill ON (cn.appointmentNo > 0 AND bill.appointment_no = cn.appointmentNo) WHERE bill.dx_code1 IS NOT NULL AND YEAR(cn.observation_date) > 1900"
    },
    {
        "target": "EntryAttribute.007.007",
        "query": "SELECT 'casemgmt_note' AS source_table, 7.007 AS attribute_id, cn.note_id AS emr_entry_id, 'MSP minimal ICD9' AS code_system, bill.dx_code1 AS code_value, NULL AS text_value, NULL AS date_value, NULL AS boolean_value, NULL AS numeric_value, cn.note_id AS emr_id, cn.observation_date AS effective_date, bill.billingmaster_no AS emr_reference FROM casemgmt_note cn INNER JOIN ( SELECT max(note_id) AS note_id FROM casemgmt_note WHERE provider_no != -1 AND include_issue_innote IN (0,1) GROUP BY uuid ) note ON (note.note_id = cn.note_id) LEFT JOIN ( SELECT bm2.appointment_no, bm2.dx_code1, bm2.billingmaster_no FROM billingmaster bm2 INNER JOIN ( SELECT SUBSTRING_INDEX( SUBSTRING_INDEX(numberlist,',',2),',',-1 ) AS billingmaster_no FROM ( SELECT GROUP_CONCAT(bm.billingmaster_no) AS numberlist FROM billingmaster bm WHERE bm.billingstatus NOT LIKE 'D' AND bm.appointment_no > 0 GROUP BY bm.appointment_no HAVING COUNT(bm.appointment_no) > 1 ) second_number ) appt ON (appt.billingmaster_no = bm2.billingmaster_no) ) bill ON (cn.appointmentNo > 0 AND bill.appointment_no = cn.appointmentNo) WHERE bill.dx_code1 IS NOT NULL AND YEAR(cn.observation_date) > 1900"
    },
    {
        "target": "EntryAttribute.007.008",
        "query": "SELECT 'casemgmt_note' AS source_table, 7.008 AS attribute_id, cn.note_id AS emr_entry_id, 'MSP' AS code_system, bill.billing_code AS code_value, NULL AS text_value, NULL AS date_value, NULL AS boolean_value, NULL AS numeric_value, cn.note_id AS emr_id, cn.observation_date AS effective_date, bill.billingmaster_no AS emr_reference FROM casemgmt_note cn INNER JOIN ( SELECT max(note_id) AS note_id FROM casemgmt_note WHERE provider_no != -1 AND include_issue_innote IN (0,1) GROUP BY uuid ) note ON (note.note_id = cn.note_id) LEFT JOIN ( SELECT bm2.appointment_no, bm2.billing_code, bm2.billingmaster_no FROM billingmaster bm2 INNER JOIN ( SELECT MIN(bm.billingmaster_no) AS billingmaster_no FROM billingmaster bm WHERE bm.billingstatus NOT LIKE 'D' AND bm.appointment_no > 0 GROUP BY bm.appointment_no ) appt ON (appt.billingmaster_no = bm2.billingmaster_no) ) bill ON (cn.appointmentNo > 0 AND bill.appointment_no = cn.appointmentNo) WHERE bill.billing_code IS NOT NULL AND YEAR(cn.observation_date) > 1900"
    },
	{
		"target": "EntryAttribute.007.009",
		"query": "select 'casemgmt_note' as source_table, 007.009 as attribute_id, note_id as emr_entry_id, 'MSP' as code_system, coalesce(ohip_no, '') as code_value, CONCAT(p.first_name, ' ', p.last_name) as text_value, null as date_value, null as boolean_value, null as numeric_value, note_id as emr_id, cn.observation_date as effective_date, null as emr_reference FROM casemgmt_note cn join provider p on cn.provider_no = p.provider_no WHERE p.provider_no > 0"
	},
    {
        "target": "Entry.009",
        "query": "SELECT 'measurements' AS source_table, 009 as entry_id, id AS emr_id , demographicNo AS emr_patient_id FROM measurements"
    },
    {
        "target": "EntryState.009",
        "query": "SELECT 'measurements' AS source_table, 009 as entry_id, id AS emr_id , 'A' AS state , least(dateEntered,dateObserved) AS effective_date , NULL AS emr_reference FROM measurements WHERE YEAR(least(dateEntered,dateObserved)) > 1900"
    },
    {
        "target": "EntryAttribute.009.001",
        "query": "SELECT 'measurements' AS source_table, 9.001 AS attribute_id, m.id AS emr_entry_id, CASE WHEN labname.val IS NOT NULL AND labname.val <> '' THEN CONCAT('OSCAR-LOINC-', labname.val) WHEN identifier.val IS NOT NULL AND identifier.val <> '' THEN 'OSCAR-LOINC' ELSE 'OSCAR' END AS code_system, CASE WHEN identifier.val IS NOT NULL AND identifier.val <> '' THEN identifier.val ELSE m.type END AS code_value, IFNULL( `name`.val, mt.typeDescription ) AS text_value , NULL AS date_value , NULL AS boolean_value , NULL AS numeric_value , m.id AS emr_id , least(dateEntered,dateObserved) AS effective_date , identifier.id AS emr_reference FROM measurements AS m LEFT JOIN measurementsExt identifier ON ( m.id = identifier.measurement_id AND identifier.keyval = 'identifier' ) LEFT JOIN measurementsExt `name` ON ( m.id = `name`.measurement_id AND `name`.keyval = 'name' ) LEFT JOIN measurementsExt labname ON ( m.id = labname.measurement_id AND labname.keyval = 'labname' ) LEFT JOIN ( SELECT max(typeDescription) as typeDescription, type FROM measurementType mt GROUP BY type HAVING COUNT(type) > - 1 ) mt ON ( mt.type = m.type AND m.type <> '' ) WHERE ( m.demographicNo IS NOT NULL AND m.demographicNo <> '' AND m.demographicNo > 0 ) AND YEAR(least(dateEntered,dateObserved)) > 1900"
    },
    {
        "target": "EntryAttribute.009.002",
        "query": "SELECT 'measurements' AS source_table , 9.002 AS attribute_id , m.id AS emr_entry_id , NULL AS code_system , NULL AS code_value, NULL AS text_value , m.dateObserved AS date_value , NULL AS boolean_value , NULL AS numeric_value , m.id AS emr_id , least(dateEntered,dateObserved) AS effective_date , NULL AS emr_reference FROM measurements AS m WHERE ( m.demographicNo IS NOT NULL AND m.demographicNo <> '' AND m.demographicNo > 0) AND YEAR(least(dateEntered,dateObserved)) > 1900"
    },
    {
        "target": "EntryAttribute.009.003",
        "query": "SELECT 'measurements' AS source_table , 9.003 AS attribute_id , m.id AS emr_entry_id , NULL AS code_system , NULL AS code_value, m.dataField AS text_value , NULL AS date_value , NULL AS boolean_value , NULL AS numeric_value , m.id AS emr_id , least(dateEntered,dateObserved) AS effective_date , NULL AS emr_reference FROM measurements AS m WHERE ( m.demographicNo IS NOT NULL AND m.demographicNo <> '' AND m.demographicNo > 0) AND YEAR(least(dateEntered,dateObserved)) > 1900"
    },
    {
        "target": "EntryAttribute.009.004",
        "query": "SELECT 'measurements' AS source_table , 9.004 AS attribute_id , m.id AS emr_entry_id , NULL AS code_system , NULL AS code_value, CASE WHEN `range`.val IS NOT NULL THEN `range`.val WHEN `minimum`.val IS NOT NULL OR `maximum`.val IS NOT NULL THEN TRIM( CONCAT( IF( `minimum`.val IS NOT NULL, CONCAT('Min ',`minimum`.val), '' ), IF(`maximum`.val IS NOT NULL, CONCAT(' Max ', `maximum`.val), '' ) ) ) ELSE IFNULL( m.measuringInstruction, mt.measuringInstruction ) END AS text_value , NULL AS date_value , NULL AS boolean_value , NULL AS numeric_value , m.id AS emr_id , least(dateEntered,dateObserved) AS effective_date , COALESCE( `range`.id, `minimum`.id, `maximum`.id ) AS emr_reference FROM measurements AS m LEFT JOIN measurementsExt `range` ON ( m.id = `range`.measurement_id AND `range`.keyval = 'range' ) LEFT JOIN measurementsExt `minimum` ON ( m.id = `minimum`.measurement_id AND `minimum`.keyval = 'minimum' ) LEFT JOIN measurementsExt `maximum` ON ( m.id = `maximum`.measurement_id AND `maximum`.keyval = 'maximum' ) LEFT JOIN ( SELECT max(measuringInstruction) as measuringInstruction, type FROM measurementType mt GROUP BY type HAVING COUNT(type) > -1 ) mt ON( mt.type = m.type AND m.type <> '' ) WHERE ( m.demographicNo IS NOT NULL AND m.demographicNo <> '' AND m.demographicNo > 0) AND YEAR(least(dateEntered,dateObserved)) > 1900"
    },
    {
        "target": "EntryAttribute.009.005",
        "query": "SELECT 'measurements' AS source_table , 9.005 AS attribute_id , m.id AS emr_entry_id , NULL AS code_system , NULL AS code_value, COALESCE(`unit`.val, m.measuringInstruction, mt.measuringInstruction ) AS text_value , NULL AS date_value , NULL AS boolean_value , NULL AS numeric_value , m.id AS emr_id , least(dateEntered,dateObserved) AS effective_date , `unit`.id AS emr_reference FROM measurements AS m LEFT JOIN measurementsExt `unit` ON ( m.id = `unit`.measurement_id AND `unit`.keyval = 'unit' ) LEFT JOIN ( SELECT max(measuringInstruction) as measuringInstruction, type FROM measurementType mt GROUP BY type HAVING COUNT(type) > -1 ) mt ON( mt.type = m.type AND m.type <> '' ) WHERE ( m.demographicNo IS NOT NULL AND m.demographicNo <> '' AND m.demographicNo > 0) AND YEAR(least(dateEntered,dateObserved)) > 1900"
    },
    {
        "target": "EntryAttribute.009.006",
        "query": "SELECT 'measurements' AS source_table , 9.006 AS attribute_id , m.id AS emr_entry_id , 'HL7 v2x' AS code_system , `olis_status`.val AS code_value, NULL AS text_value , NULL AS date_value , NULL AS boolean_value , NULL AS numeric_value , m.id AS emr_id , least(dateEntered,dateObserved) AS effective_date , `olis_status`.id AS emr_reference FROM measurements AS m LEFT JOIN measurementsExt `olis_status` ON ( m.id = `olis_status`.measurement_id AND `olis_status`.keyval = 'olis_status' ) WHERE ( m.demographicNo IS NOT NULL AND m.demographicNo <> '' AND m.demographicNo > 0) AND YEAR(least(dateEntered,dateObserved)) > 1900"
    },
    {
        "target": "EntryAttribute.009.007",
        "query": "SELECT 'measurements' AS source_table , 9.007 AS attribute_id , m.id AS emr_entry_id , NULL AS code_system , NULL AS code_value, IFNULL(`labname`.val, CONCAT( p.first_name, ' ', p.last_name ) ) AS text_value , NULL AS date_value , NULL AS boolean_value , NULL AS numeric_value , m.id AS emr_id , least(dateEntered,dateObserved) AS effective_date , `labname`.id AS emr_reference FROM measurements AS m LEFT JOIN measurementsExt `labname` ON ( m.id = `labname`.measurement_id AND `labname`.keyval = 'labname' ) LEFT JOIN provider p ON (p.provider_no = m.providerNo AND m.providerNo IS NOT NULL AND m.providerNo > 0) WHERE ( m.demographicNo IS NOT NULL AND m.demographicNo <> '' AND m.demographicNo > 0) AND YEAR(least(dateEntered,dateObserved)) > 1900"
    },
    {
        "target": "Entry.011",
        "query": "SELECT 'preventions' AS source_table, 011 as entry_id, p.id AS emr_id, p.demographic_no AS emr_patient_id FROM preventions p INNER JOIN preventionsExt `dose` ON ( p.id = `dose`.prevention_id AND `dose`.keyval = 'dose' ) WHERE p.deleted = 0"
    },
    {
        "target": "EntryState.011",
        "query": "SELECT 'preventions' AS source_table, 011 as entry_id, p.id AS emr_id, 'A' AS state, DATE_FORMAT(TIMESTAMPADD(MICROSECOND ,- 1 ,TIMESTAMPADD(DAY , 1 , p.lastUpdateDate )) , '%Y-%m-%dT%T.%fZ') AS effective_date, NULL AS emr_reference FROM preventions p INNER JOIN preventionsExt `dose` ON ( p.id = `dose`.prevention_id AND `dose`.keyval = 'dose' ) WHERE p.deleted = 0 AND YEAR(lastUpdateDate) > 1900"
    },
    {
        "target": "EntryAttribute.011.001",
        "query": "SELECT 'preventions' AS source_table , 11.001 AS attribute_id , p.id AS emr_entry_id , 'CVX' AS code_system , p.prevention_type AS code_value , `name`.val AS text_value , NULL AS date_value , NULL AS boolean_value , NULL AS numeric_value , p.id AS emr_id , DATE_FORMAT(TIMESTAMPADD(MICROSECOND ,- 1 ,TIMESTAMPADD(DAY , 1 , p.lastUpdateDate)) , '%Y-%m-%dT%T.%fZ') AS effective_date , `dose`.id AS emr_reference FROM preventions p INNER JOIN preventionsExt `dose` ON ( p.id = `dose`.prevention_id AND `dose`.keyval = 'dose' ) LEFT JOIN preventionsExt `name` ON ( `dose`.prevention_id = `name`.prevention_id AND `name`.keyval = 'name' ) WHERE p.deleted = 0 AND YEAR(lastUpdateDate) > 1900"
    },
    {
        "target": "EntryAttribute.011.003",
        "query": "SELECT 'preventions' AS source_table , 11.003 AS attribute_id , p.id AS emr_entry_id , NULL AS code_system , NULL AS code_value , NULL AS text_value , DATE_FORMAT(TIMESTAMPADD(MICROSECOND ,- 1 ,TIMESTAMPADD(DAY , 1 , p.prevention_date)) , '%Y-%m-%dT%T.%fZ') AS date_value , NULL AS boolean_value , NULL AS numeric_value , p.id AS emr_id , DATE_FORMAT(TIMESTAMPADD(MICROSECOND ,- 1 ,TIMESTAMPADD(DAY , 1 , p.lastUpdateDate)) , '%Y-%m-%dT%T.%fZ') AS effective_date , `dose`.id AS emr_reference FROM preventions p INNER JOIN preventionsExt `dose` ON ( p.id = `dose`.prevention_id AND `dose`.keyval = 'dose' ) WHERE p.deleted = 0 AND YEAR(lastUpdateDate) > 1900"
    },
    {
        "target": "EntryAttribute.011.005",
        "query": "SELECT 'preventions' AS source_table , 11.005 AS attribute_id , p.id AS emr_entry_id , NULL AS code_system , NULL AS code_value , `dose`.val AS text_value , NULL AS date_value , NULL AS boolean_value , NULL AS numeric_value , p.id AS emr_id , DATE_FORMAT(TIMESTAMPADD(MICROSECOND ,- 1 ,TIMESTAMPADD(DAY , 1 , p.lastUpdateDate)) , '%Y-%m-%dT%T.%fZ') AS effective_date , `dose`.id AS emr_reference FROM preventions p INNER JOIN preventionsExt `dose` ON ( p.id = `dose`.prevention_id AND `dose`.keyval = 'dose' ) WHERE p.deleted = 0 AND YEAR(lastUpdateDate) > 1900"
    },
    {
        "target": "EntryAttribute.011.007",
        "query": "SELECT 'preventions' AS source_table, 11.007 AS attribute_id, p.id AS emr_entry_id, 'OSCAR' AS code_system, p.refused AS code_value, NULL AS text_value, NULL AS date_value, NULL AS boolean_value, NULL AS numeric_value, p.id AS emr_id, p.lastUpdateDate AS effective_date, `dose`.id AS emr_reference FROM preventions p INNER JOIN preventionsExt `dose` ON (p.id = `dose`.prevention_id AND `dose`.keyval = 'dose')"
    },
    {
        "target": "EntryAttribute.011.008",
        "query": "SELECT 'preventions' AS source_table , 11.008 AS attribute_id , p.id AS emr_entry_id , 'OSCAR' AS code_system , CASE WHEN p.refused = 1 THEN 'Refused' WHEN p.refused = 2 THEN 'Ineligible' ELSE NULL END AS code_value , `neverReason`.val AS text_value , NULL AS date_value , NULL AS boolean_value , NULL AS numeric_value , p.id AS emr_id , DATE_FORMAT(TIMESTAMPADD(MICROSECOND ,- 1 ,TIMESTAMPADD(DAY , 1 , p.lastUpdateDate)) , '%Y-%m-%dT%T.%fZ') AS effective_date , `dose`.id AS emr_reference FROM preventions p INNER JOIN preventionsExt `dose` ON ( p.id = `dose`.prevention_id AND `dose`.keyval = 'dose' ) LEFT JOIN preventionsExt `neverReason` ON ( `dose`.prevention_id = `neverReason`.prevention_id AND `neverReason`.keyval = 'neverReason' ) WHERE p.deleted = 0 AND YEAR(lastUpdateDate) > 1900"
    },
    {
        "target": "EntryAttribute.011.010",
        "query": "SELECT 'preventions' AS source_table , 11.010 AS attribute_id , p.id AS emr_entry_id , NULL AS code_system , NULL AS code_value , `location`.val AS text_value , NULL AS date_value , NULL AS boolean_value , NULL AS numeric_value , p.id AS emr_id , DATE_FORMAT(TIMESTAMPADD(MICROSECOND ,- 1 ,TIMESTAMPADD(DAY , 1 , p.lastUpdateDate)) , '%Y-%m-%dT%T.%fZ') AS effective_date , `dose`.id AS emr_reference FROM preventions p INNER JOIN preventionsExt `dose` ON ( p.id = `dose`.prevention_id AND `dose`.keyval = 'dose' ) LEFT JOIN preventionsExt `location` ON ( `dose`.prevention_id = `location`.prevention_id AND `location`.keyval = 'location' ) WHERE p.deleted = 0 AND YEAR(lastUpdateDate) > 1900"
    },
    {
        "target": "EntryAttribute.011.012",
        "query": "SELECT 'preventions' AS source_table , 11.012 AS attribute_id , p.id AS emr_entry_id , NULL AS code_system , NULL AS code_value , `route`.val AS text_value , NULL AS date_value , NULL AS boolean_value , NULL AS numeric_value , p.id AS emr_id , DATE_FORMAT(TIMESTAMPADD(MICROSECOND ,- 1 ,TIMESTAMPADD(DAY , 1 , p.lastUpdateDate)) , '%Y-%m-%dT%T.%fZ') AS effective_date , `dose`.id AS emr_reference FROM preventions p INNER JOIN preventionsExt `dose` ON ( p.id = `dose`.prevention_id AND `dose`.keyval = 'dose' ) LEFT JOIN preventionsExt `route` ON ( `dose`.prevention_id = `route`.prevention_id AND `route`.keyval = 'route' ) WHERE p.deleted = 0 AND YEAR(lastUpdateDate) > 1900"
    },
    {
        "target": "EntryAttribute.011.013",
        "query": "SELECT 'preventions' AS source_table , 11.013 AS attribute_id , p.id AS emr_entry_id , NULL AS code_system , NULL AS code_value , `lot`.val AS text_value , NULL AS date_value , NULL AS boolean_value , NULL AS numeric_value , p.id AS emr_id , DATE_FORMAT(TIMESTAMPADD(MICROSECOND ,- 1 ,TIMESTAMPADD(DAY , 1 , p.lastUpdateDate)) , '%Y-%m-%dT%T.%fZ') AS effective_date , `dose`.id AS emr_reference FROM preventions p INNER JOIN preventionsExt `dose` ON ( p.id = `dose`.prevention_id AND `dose`.keyval = 'dose' ) LEFT JOIN preventionsExt `lot` ON ( `dose`.prevention_id = `lot`.prevention_id AND `lot`.keyval = 'lot' ) WHERE p.deleted = 0 AND YEAR(lastUpdateDate) > 1900"
    },
    {
        "target": "Entry.012",
        "query": "SELECT 'drugs' AS source_table, 012 as entry_id, drugid AS emr_id, demographic_no AS emr_patient_id FROM drugs"
    },
    {
        "target": "EntryState.012",
        "query": "SELECT 'drugs' AS source_table, 012 AS entry_id, drugid AS emr_id, 'Active' AS STATE, CAST( COALESCE( CASE WHEN written_date = '0000-00-00' THEN NULL ELSE written_date END, create_date ) AS DATE ) AS effective_date, NULL AS emr_reference FROM drugs UNION ALL SELECT 'drugs' AS source_table, 012 AS entry_id, drugid AS emr_id, CONCAT('Archived: ', archived_reason) AS STATE, COALESCE( archived_date, lastUpdateDate ) AS effective_date, NULL AS emr_reference FROM drugs WHERE archived = 1 AND (YEAR(written_date) > 1900 OR YEAR(create_date) > 1900)"
    },
    {
        "target": "EntryAttribute.012.001",
        "query": "SELECT 'drugs' AS source_table, 12.001 AS attribute_id, d.drugid AS emr_entry_id, CASE WHEN regional_identifier IS NOT NULL AND regional_identifier <> '' THEN 'DIN' WHEN GCN_SEQNO IS NOT NULL AND GCN_SEQNO <> '' THEN 'DrugRef' WHEN GN IS NOT NULL AND GN NOT IN ('','null') THEN 'Generic Name' ELSE NULL END AS code_system, CASE WHEN regional_identifier IS NOT NULL AND regional_identifier <> '' THEN regional_identifier WHEN GCN_SEQNO IS NOT NULL AND GCN_SEQNO <> '' THEN GCN_SEQNO WHEN GN IS NOT NULL AND GN NOT IN ('','null') THEN GN ELSE NULL END AS code_value, NULL AS text_value, NULL AS date_value, NULL AS boolean_value, NULL AS numeric_value, d.drugid AS emr_id, CAST(Coalesce(CASE WHEN written_date = '0000-00-00' THEN NULL ELSE written_date END, create_date) as date) AS effective_date, NULL AS emr_reference FROM drugs d WHERE (YEAR(written_date) > 1900 OR YEAR(create_date) > 1900)"
    },
    {
        "target": "EntryAttribute.012.002",
        "query": "SELECT 'drugs' AS source_table , 12.002 AS attribute_id , d.drugid AS emr_entry_id , 'ATC' AS code_system , ATC AS code_value , NULL AS text_value , DATE_FORMAT(TIMESTAMPADD(MICROSECOND ,- 1 ,TIMESTAMPADD(DAY , 1 , written_date)) , '%Y-%m-%dT%T.%fZ') AS date_value , NULL AS boolean_value , NULL AS numeric_value , d.drugid AS emr_id , CAST(Coalesce(CASE WHEN written_date = '0000-00-00' THEN NULL ELSE written_date END, create_date) as date) AS effective_date , NULL AS emr_reference FROM drugs d WHERE ATC IS NOT NULL AND (YEAR(written_date) > 1900 OR YEAR(create_date) > 1900)"
    },
    {
        "target": "EntryAttribute.012.003",
        "query": "SELECT 'drugs' AS source_table , 12.003 AS attribute_id , d.drugid AS emr_entry_id , CASE WHEN d.outside_provider_name IS NOT NULL AND d.outside_provider_name <> '' THEN 'CFPC' ELSE 'OSCAR' END AS code_system , CASE WHEN d.outside_provider_name IS NOT NULL AND d.outside_provider_name <> '' THEN d.outside_provider_ohip ELSE IFNULL(p.provider_no, p2.provider_no) END AS code_value , CASE WHEN d.outside_provider_name IS NOT NULL AND d.outside_provider_name <> '' THEN d.outside_provider_name ELSE CONCAT( IFNULL(p.first_name,p2.first_name), ' ', IFNULL(p.last_name,p2.last_name) ) END AS text_value , NULL AS date_value , NULL AS boolean_value , NULL AS numeric_value , d.drugid AS emr_id , CAST(Coalesce(CASE WHEN written_date = '0000-00-00' THEN NULL ELSE written_date END, create_date) as date) AS effective_date , pr.script_no AS emr_reference FROM drugs d LEFT JOIN prescription pr ON( pr.script_no = d.script_no ) LEFT JOIN provider p ON (pr.provider_no = p.provider_no AND pr.provider_no IS NOT NULL ) LEFT JOIN provider p2 ON ( d.provider_no = p2.provider_no AND d.provider_no IS NOT NULL AND d.provider_no <> '' ) WHERE (YEAR(written_date) > 1900 OR YEAR(create_date) > 1900)"
    },
    {
        "target": "EntryAttribute.012.004",
        "query": "SELECT 'drugs' AS source_table , 12.004 AS attribute_id , d.drugid AS emr_entry_id , NULL AS code_system , NULL AS code_value , LEFT(TRIM( SUBSTRING_INDEX( SUBSTRING_INDEX(special, '\n', 2), '\n', -1) ), 100) AS text_value , NULL AS date_value , NULL AS boolean_value , NULL AS numeric_value , d.drugid AS emr_id , CAST(Coalesce(CASE WHEN written_date = '0000-00-00' THEN NULL ELSE written_date END, create_date) as date) AS effective_date , NULL AS emr_reference FROM drugs d WHERE (YEAR(written_date) > 1900 OR YEAR(create_date) > 1900)"
    },
    {
        "target": "EntryAttribute.012.005",
        "query": "SELECT 'drugs' AS source_table , 12.005 AS attribute_id , d.drugid AS emr_entry_id , NULL AS code_system , NULL AS code_value , NULL AS text_value , NULL AS date_value , prn AS boolean_value , NULL AS numeric_value , d.drugid AS emr_id , CAST(Coalesce(CASE WHEN written_date = '0000-00-00' THEN NULL ELSE written_date END, create_date) as date) AS effective_date , NULL AS emr_reference FROM drugs d WHERE (YEAR(written_date) > 1900 OR YEAR(create_date) > 1900)"
    },
    {
        "target": "EntryAttribute.012.006",
        "query": "SELECT 'drugs' AS source_table , 12.006 AS attribute_id , d.drugid AS emr_entry_id , NULL AS code_system , NULL AS code_value , NULL AS text_value , NULL AS date_value , NULL AS boolean_value , d.takemax AS numeric_value , d.drugid AS emr_id , CAST(Coalesce(CASE WHEN written_date = '0000-00-00' THEN NULL ELSE written_date END, create_date) as date) AS effective_date , NULL AS emr_reference FROM drugs d WHERE (YEAR(written_date) > 1900 OR YEAR(create_date) > 1900)"
    },
    {
        "target": "EntryAttribute.012.007",
        "query": "SELECT 'drugs' AS source_table , 12.007 AS attribute_id , d.drugid AS emr_entry_id , 'CDPD' AS code_system , d.drug_form AS code_value , NULL AS text_value , NULL AS date_value , NULL AS boolean_value , NULL AS numeric_value , d.drugid AS emr_id , CAST(Coalesce(CASE WHEN written_date = '0000-00-00' THEN NULL ELSE written_date END, create_date) as date) AS effective_date , NULL AS emr_reference FROM drugs d WHERE (YEAR(written_date) > 1900 OR YEAR(create_date) > 1900)"
    },
    {
        "target": "EntryAttribute.012.008",
        "query": "SELECT 'drugs' AS source_table , 12.008 AS attribute_id , d.drugid AS emr_entry_id , NULL AS code_system , NULL AS code_value , NULL AS text_value , DATE_FORMAT(TIMESTAMPADD(MICROSECOND ,- 1 ,TIMESTAMPADD(DAY , 1 , d.rx_date)) , '%Y-%m-%dT%T.%fZ') AS date_value , NULL AS boolean_value , NULL AS numeric_value , d.drugid AS emr_id , CAST(Coalesce(CASE WHEN written_date = '0000-00-00' THEN NULL ELSE written_date END, create_date) as date) AS effective_date , NULL AS emr_reference FROM drugs d WHERE (YEAR(written_date) > 1900 OR YEAR(create_date) > 1900)"
    },
    {
        "target": "EntryAttribute.012.009",
        "query": "SELECT 'drugs' AS source_table , 12.009 AS attribute_id , d.drugid AS emr_entry_id , NULL AS code_system , NULL AS code_value , NULL AS text_value , DATE_FORMAT(TIMESTAMPADD(MICROSECOND ,- 1 ,TIMESTAMPADD( DAY , 1 , CASE WHEN YEAR(d.archived_date) < 1900 THEN d.end_date WHEN DATE(d.archived_date) < DATE(d.end_date) THEN d.archived_date ELSE d.end_date END ) ) , '%Y-%m-%dT%T.%fZ') AS date_value , NULL AS boolean_value , NULL AS numeric_value , d.drugid AS emr_id , CAST(Coalesce(CASE WHEN written_date = '0000-00-00' THEN NULL ELSE written_date END, create_date) as date) AS effective_date , NULL AS emr_reference FROM drugs d WHERE (YEAR(written_date) > 1900 OR YEAR(create_date) > 1900)"
    },
    {
        "target": "EntryAttribute.012.010",
        "query": "SELECT 'drugs' AS source_table , 12.010 AS attribute_id , d.drugid AS emr_entry_id , dr.codingSystem AS code_system , dr.`code` AS code_value , dr.comments AS text_value , NULL AS date_value , NULL AS boolean_value , NULL AS numeric_value , d.drugid AS emr_id , CAST(Coalesce(CASE WHEN written_date = '0000-00-00' THEN NULL ELSE written_date END, create_date) as date) AS effective_date , dr.id AS emr_reference FROM drugs d LEFT JOIN drugReason dr ON (dr.drugId = d.drugid ) WHERE (YEAR(written_date) > 1900 OR YEAR(create_date) > 1900)"
    },
    {
        "target": "EntryAttribute.012.011",
        "query": "SELECT 'drugs' AS source_table , 12.011 AS attribute_id , d.drugid AS emr_entry_id , NULL AS code_system , NULL AS code_value , CASE WHEN DATE(d.archived_date) < DATE(d.end_date) THEN d.archived_reason ELSE 'Completed' END AS text_value , NULL AS date_value , NULL AS boolean_value , NULL AS numeric_value , d.drugid AS emr_id , CAST(Coalesce(CASE WHEN written_date = '0000-00-00' THEN NULL ELSE written_date END, create_date) as date) AS effective_date , NULL AS emr_reference FROM drugs d WHERE (YEAR(written_date) > 1900 OR YEAR(create_date) > 1900)"
    },
    {
        "target": "EntryAttribute.012.012",
        "query": "SELECT 'drugs' AS source_table , 12.012 AS attribute_id , d.drugid AS emr_entry_id , NULL AS code_system , NULL AS code_value , CASE WHEN d.archived = 1 THEN 'Stopped' WHEN d.long_term = 1 THEN 'Long Term' WHEN DATE(d.end_date) < DATE( NOW() ) THEN 'Active' WHEN DATE(d.end_date) > DATE( NOW() ) THEN 'Completed' ELSE 'Unknown' END AS text_value , NULL AS date_value , NULL AS boolean_value , NULL AS numeric_value , d.drugid AS emr_id , CAST(Coalesce(CASE WHEN written_date = '0000-00-00' THEN NULL ELSE written_date END, create_date) as date) AS effective_date , NULL AS emr_reference FROM drugs d WHERE (YEAR(written_date) > 1900 OR YEAR(create_date) > 1900)"
    },
    {
        "target": "EntryAttribute.012.013",
        "query": "SELECT 'drugs' AS source_table , 12.013 AS attribute_id , d.drugid AS emr_entry_id , 'CDPD' AS code_system , d.drug_form AS code_value , NULL AS text_value , NULL AS date_value , NULL AS boolean_value , NULL AS numeric_value , d.drugid AS emr_id , CAST(Coalesce(CASE WHEN written_date = '0000-00-00' THEN NULL ELSE written_date END, create_date) as date) AS effective_date , NULL AS emr_reference FROM drugs d WHERE (YEAR(written_date) > 1900 OR YEAR(create_date) > 1900)"
    },
    {
        "target": "EntryAttribute.012.014",
        "query": "SELECT 'drugs' AS source_table , 12.014 AS attribute_id , d.drugid AS emr_entry_id , NULL AS code_system , NULL AS code_value , d.dosage AS text_value , NULL AS date_value , NULL AS boolean_value , NULL AS numeric_value , d.drugid AS emr_id ,CAST(Coalesce(CASE WHEN written_date = '0000-00-00' THEN NULL ELSE written_date END, create_date) as date) AS effective_date , NULL AS emr_reference FROM drugs d WHERE (YEAR(written_date) > 1900 OR YEAR(create_date) > 1900)"
    },
    {
        "target": "EntryAttribute.012.015",
        "query": "SELECT 'drugs' AS source_table , 12.015 AS attribute_id , d.drugid AS emr_entry_id , 'ANSI x3.50-1986' AS code_system , d.unit AS code_value , NULL AS text_value , NULL AS date_value , NULL AS boolean_value , NULL AS numeric_value , d.drugid AS emr_id , CAST(Coalesce(CASE WHEN written_date = '0000-00-00' THEN NULL ELSE written_date END, create_date) as date) AS effective_date , NULL AS emr_reference FROM drugs d WHERE (YEAR(written_date) > 1900 OR YEAR(create_date) > 1900)"
    },
    {
        "target": "EntryAttribute.012.016",
        "query": "SELECT 'drugs' AS source_table , 12.016 AS attribute_id , d.drugid AS emr_entry_id , 'Latin' AS code_system , d.freqcode AS code_value , NULL AS text_value , NULL AS date_value , NULL AS boolean_value , NULL AS numeric_value , d.drugid AS emr_id , CAST(Coalesce(CASE WHEN written_date = '0000-00-00' THEN NULL ELSE written_date END, create_date) as date) AS effective_date , NULL AS emr_reference FROM drugs d WHERE (YEAR(written_date) > 1900 OR YEAR(create_date) > 1900)"
    },
    {
        "target": "EntryAttribute.012.017",
        "query": "SELECT 'drugs' AS source_table , 12.017 AS attribute_id , d.drugid AS emr_entry_id , 'latin' AS code_system , d.route AS code_value , NULL AS text_value , NULL AS date_value , NULL AS boolean_value , NULL AS numeric_value , d.drugid AS emr_id , CAST(Coalesce(CASE WHEN written_date = '0000-00-00' THEN NULL ELSE written_date END, create_date) as date) AS effective_date , NULL AS emr_reference FROM drugs d WHERE (YEAR(written_date) > 1900 OR YEAR(create_date) > 1900)"
    },
    {
        "target": "EntryAttribute.012.018",
        "query": "SELECT 'drugs' AS source_table , 12.018 AS attribute_id , d.drugid AS emr_entry_id , NULL AS code_system , NULL AS code_value , NULL AS text_value , NULL AS date_value , NULL AS boolean_value , d.duration AS numeric_value , d.drugid AS emr_id , CAST(Coalesce(CASE WHEN written_date = '0000-00-00' THEN NULL ELSE written_date END, create_date) as date) AS effective_date , NULL AS emr_reference FROM drugs d WHERE (d.duration is not null and d.duration regexp '^[0-9]+$') AND (YEAR(written_date) > 1900 OR YEAR(create_date) > 1900)"
    },
    {
        "target": "EntryAttribute.012.019",
        "query": "SELECT 'drugs' AS source_table , 12.019 AS attribute_id , d.drugid AS emr_entry_id , 'OSCAR' AS code_system , d.durunit AS code_value , NULL AS text_value , NULL AS date_value , NULL AS boolean_value , NULL AS numeric_value , d.drugid AS emr_id , CAST(Coalesce(CASE WHEN written_date = '0000-00-00' THEN NULL ELSE written_date END, create_date) as date) AS effective_date , NULL AS emr_reference FROM drugs d WHERE (YEAR(written_date) > 1900 OR YEAR(create_date) > 1900)"
    },
    {
        "target": "EntryAttribute.012.020",
        "query": "SELECT 'drugs' AS source_table , 12.020 AS attribute_id , d.drugid AS emr_entry_id , NULL AS code_system , NULL AS code_value , NULL AS text_value , NULL AS date_value , NULL AS boolean_value , d.quantity AS numeric_value , d.drugid AS emr_id , CAST(Coalesce(CASE WHEN written_date = '0000-00-00' THEN NULL ELSE written_date END, create_date) as date) AS effective_date , NULL AS emr_reference FROM drugs d WHERE (d.quantity is not null and d.quantity regexp '^[0-9]+$') AND (YEAR(written_date) > 1900 OR YEAR(create_date) > 1900)"
    },
    {
        "target": "EntryAttribute.012.021",
        "query": "SELECT 'drugs' AS source_table , 12.021 AS attribute_id , d.drugid AS emr_entry_id , NULL AS code_system , NULL AS code_value , NULL AS text_value , NULL AS date_value , NULL AS boolean_value , d.refill_quantity AS numeric_value , d.drugid AS emr_id , CAST(Coalesce(CASE WHEN written_date = '0000-00-00' THEN NULL ELSE written_date END, create_date) as date) AS effective_date , NULL AS emr_reference FROM drugs d WHERE (YEAR(written_date) > 1900 OR YEAR(create_date) > 1900)"
    },
    {
        "target": "EntryAttribute.012.022",
        "query": "SELECT 'drugs' AS source_table , 12.022 AS attribute_id , d.drugid AS emr_entry_id , NULL AS code_system , NULL AS code_value , NULL AS text_value , NULL AS date_value , d.long_term AS boolean_value , NULL AS numeric_value , d.drugid AS emr_id , CAST(Coalesce(CASE WHEN written_date = '0000-00-00' THEN NULL ELSE written_date END, create_date) as date) AS effective_date , NULL AS emr_reference FROM drugs d WHERE (YEAR(written_date) > 1900 OR YEAR(create_date) > 1900)"
    },
    {
        "target": "Entry.014",
        "query": "SELECT 'dxresearch' AS source_table, 014 as entry_id, dxresearch_no AS emr_id, demographic_no AS emr_patient_id FROM dxresearch"
    },
    {
        "target": "EntryState.014",
        "query": "SELECT 'dxresearch' AS source_table, 014 as entry_id, dxresearch_no AS emr_id, 'A' AS state, DATE_FORMAT(start_date, '%Y-%m-%dT%T.%fZ') as effective_date, null AS emr_reference FROM dxresearch union SELECT 'dxresearch' AS source_table, 014 as entry_id, dxresearch_no AS emr_id, status AS state, DATE_ADD(update_date, INTERVAL 1 SECOND) as effective_date, null AS emr_reference FROM dxresearch WHERE YEAR(start_date) > 1900"
    },
    {
        "target": "EntryAttribute.014.001",
        "query": "SELECT 'dxresearch' AS source_table, 14.001 AS attribute_id, dxresearch_no AS emr_entry_id, coding_system AS code_system, dxresearch_code AS code_value, NULL AS text_value, NULL AS date_value, NULL AS boolean_value, NULL AS numeric_value, dxresearch_no AS emr_id, start_date AS effective_date, NULL AS emr_reference FROM dxresearch WHERE YEAR(start_date) > 1900"
    },
    {
        "target": "Entry.015",
        "query": "SELECT 'preventions' AS source_table, 015 as entry_id, p.id AS emr_id, p.demographic_no AS emr_patient_id FROM preventions p WHERE p.deleted = 0"
    },
    {
        "target": "EntryState.015",
        "query": "SELECT 'preventions' AS source_table, 015 as entry_id, p.id AS emr_id, 'A' AS state, DATE_FORMAT(TIMESTAMPADD(MICROSECOND ,- 1 ,TIMESTAMPADD(DAY , 1 , p.lastUpdateDate )) , '%Y-%m-%dT%T.%fZ') AS effective_date, NULL AS emr_reference FROM preventions p WHERE p.deleted = 0 AND YEAR(p.lastUpdateDate) > 1900"
    },
    {
        "target": "EntryAttribute.015.001",
<<<<<<< HEAD
        "query": "SELECT 'preventions' AS source_table , 15.001 AS attribute_id , p.id AS emr_entry_id , 'OSCAR' AS code_system , p.prevention_type AS code_value , NULL AS text_value , NULL AS date_value , NULL AS boolean_value , NULL AS numeric_value , p.id AS emr_id , DATE_FORMAT(TIMESTAMPADD(MICROSECOND ,- 1 ,TIMESTAMPADD(DAY , 1 , p.lastUpdateDate)) , '%Y-%m-%dT%T.%fZ') AS effective_date , NULL AS emr_reference FROM preventions p WHERE p.deleted = 0 AND YEAR(p.lastUpdateDate) > 1900"
=======
        "query": "SELECT 'preventions' AS source_table , 15.001 AS attribute_id , p.id AS emr_entry_id , 'OSCAR' AS code_system , p.prevention_type AS code_value , NULL AS text_value , NULL AS date_value , NULL AS boolean_value , NULL AS numeric_value , p.id AS emr_id , DATE_FORMAT(TIMESTAMPADD(MICROSECOND ,- 1 ,TIMESTAMPADD(DAY , 1 , p.lastUpdateDate)) , '%Y-%m-%dT%T.%fZ') AS effective_date , `result`.id AS emr_referenceSELECT FROM preventions p INNER JOIN preventionsExt `result` ON ( p.id = `result`.prevention_id AND `result`.keyval = 'result' ) WHERE p.deleted = 0 AND YEAR(p.lastUpdateDate) > 1900"
>>>>>>> 6baf0b86
    },
    {
        "target": "EntryAttribute.015.002",
        "query": "SELECT 'preventions' AS source_table , 15.002 AS attribute_id , p.id AS emr_entry_id , NULL AS code_system , NULL AS code_value , NULL AS text_value , DATE_FORMAT(TIMESTAMPADD(MICROSECOND ,- 1 ,TIMESTAMPADD(DAY , 1 , p.next_date)) , '%Y-%m-%dT%T.%fZ') AS date_value , NULL AS boolean_value , NULL AS numeric_value , p.id AS emr_id , DATE_FORMAT(TIMESTAMPADD(MICROSECOND ,- 1 ,TIMESTAMPADD(DAY , 1 , p.lastUpdateDate)) , '%Y-%m-%dT%T.%fZ') AS effective_date , NULL AS emr_reference FROM preventions p WHERE p.deleted = 0 AND YEAR(p.lastUpdateDate) > 1900"
    },
    {
        "target": "EntryAttribute.015.003",
        "query": "SELECT 'preventions' AS source_table , 15.003 AS attribute_id , p.id AS emr_entry_id , NULL AS code_system , NULL AS code_value , NULL AS text_value , DATE_FORMAT(TIMESTAMPADD(MICROSECOND ,- 1 ,TIMESTAMPADD(DAY , 1 , p.prevention_date)) , '%Y-%m-%dT%T.%fZ') AS date_value , NULL AS boolean_value , NULL AS numeric_value , p.id AS emr_id , DATE_FORMAT(TIMESTAMPADD(MICROSECOND ,- 1 ,TIMESTAMPADD(DAY , 1 , p.lastUpdateDate)) , '%Y-%m-%dT%T.%fZ') AS effective_date , NULL AS emr_reference FROM preventions p WHERE p.deleted = 0 AND YEAR(p.lastUpdateDate) > 1900"
    },
    {
        "target": "EntryAttribute.015.004",
        "query": "SELECT 'preventions' AS source_table , 15.004 AS attribute_id , p.id AS emr_entry_id , 'OSCAR' AS code_system , p.provider_no AS code_value , CONCAT( pr.first_name, ' ', pr.last_name ) AS text_value , NULL AS date_value , NULL AS boolean_value , NULL AS numeric_value , p.id AS emr_id , DATE_FORMAT(TIMESTAMPADD(MICROSECOND ,- 1 ,TIMESTAMPADD(DAY , 1 , p.lastUpdateDate)) , '%Y-%m-%dT%T.%fZ') AS effective_date , NULL AS emr_reference FROM preventions p LEFT JOIN provider pr ON (pr.provider_no = p.provider_no AND p.provider_no <> '') WHERE p.deleted = 0 AND YEAR(p.lastUpdateDate) > 1900"
    },
    {
        "target": "EntryAttribute.015.006",
        "query": "SELECT 'preventions' AS source_table , 15.006 AS attribute_id , p.id AS emr_entry_id , NULL AS code_system , NULL AS code_value , reason.val AS text_value , NULL AS date_value , NULL AS boolean_value , NULL AS numeric_value , p.id AS emr_id , DATE_FORMAT(TIMESTAMPADD(MICROSECOND ,- 1 ,TIMESTAMPADD(DAY , 1 , p.lastUpdateDate)) , '%Y-%m-%dT%T.%fZ') AS effective_date , `result`.id AS emr_reference FROM preventions p INNER JOIN preventionsExt `result` ON ( p.id = `result`.prevention_id AND `result`.keyval = 'result' ) LEFT JOIN preventionsExt `reason` ON ( `reason`.prevention_id = `result`.prevention_id AND `reason`.keyval = 'reason' ) WHERE p.deleted = 0 AND YEAR(p.lastUpdateDate) > 1900"
    },
    {
<<<<<<< HEAD
        "target": "EntryAttribute.015.007",
        "query": "SELECT 'preventions' AS source_table , 15.007 AS attribute_id , p.id AS emr_entry_id , 'OSCAR' AS code_system , p.refused AS code_value , NULL AS text_value , NULL AS date_value , NULL AS boolean_value , NULL AS numeric_value , p.id AS emr_id , DATE_FORMAT(TIMESTAMPADD(MICROSECOND ,- 1 ,TIMESTAMPADD(DAY , 1 , p.lastUpdateDate)) , '%Y-%m-%dT%T.%fZ') AS effective_date , NULL AS emr_reference FROM preventions p WHERE p.deleted = 0 AND YEAR(p.lastUpdateDate) > 1900"
    },
    {
=======
>>>>>>> 6baf0b86
        "target": "Entry.017",
        "query": "SELECT 'demographic' AS source_table, 017 as entry_id, demographic_no AS emr_id, demographic_no AS emr_patient_id FROM demographic UNION SELECT 'demographic' AS source_table, 017 as entry_id, demographic_no AS emr_id, demographic_no AS emr_patient_id FROM demographicArchive"
    },
    {
        "target": "EntryState.017",
        "query": "SELECT 'demographic' AS source_table, 017 as entry_id, t.emr_id, t.state, t.effective_date, t.emr_reference FROM ( SELECT demographic_no AS emr_id, patient_status AS state, lastUpdateDate AS effective_date, NULL AS emr_reference FROM demographic UNION SELECT d.demographic_no AS emr_id, patient_status AS state, CASE WHEN id = max_id THEN DATE_ADD(lastUpdateDate, INTERVAL 1 SECOND) ELSE lastUpdateDate END AS effective_date, id AS emr_reference FROM demographicArchive d LEFT JOIN (SELECT demographic_no, max(id) AS max_id FROM demographicArchive GROUP BY demographic_no) max_d ON d.id = max_d.max_id) AS t WHERE t.effective_date IS NOT NULL AND year(t.effective_date) > 1900"
    },
    {
        "target": "EntryAttribute.017.001",
        "query": "SELECT 'demographic' AS source_table, 17.001 AS attribute_id, identifier.demographic_no AS emr_entry_id, identifier.type AS code_system, NULL AS code_value, NULL AS text_value, NULL AS date_value, NULL AS boolean_value, NULL AS numeric_value, identifier.emr_id AS emr_id, DATE_FORMAT(TIMESTAMPADD(MICROSECOND, - 1, TIMESTAMPADD(DAY, 1, identifier.effective_date)), '%Y-%m-%dT%T.%fZ') AS effective_date, identifier.emr_reference AS emr_reference FROM (SELECT CONCAT(phn.demographic_no, ':demographic-phn') AS 'emr_id', phn.demographic_no, phn.lastUpdateDate AS 'effective_date', NULL AS 'emr_reference', 'PHN' AS 'type', phn.hc_type AS 'issuer', phn.hin AS 'val' FROM demographic phn UNION ALL SELECT CONCAT(d.demographic_no, ':demographic-fnha') AS 'emr_id', d.demographic_no, IFNULL(fnha.date_time, d.lastUpdateDate) AS 'effective_date', fnha.id AS 'emr_reference', 'FNHA' AS 'type', 'FNHA' AS 'issuer', fnha.`value` AS 'val' FROM demographic d LEFT JOIN (SELECT demographic_no, `value`, date_time, id FROM demographicExt WHERE key_val LIKE 'statusNum') fnha ON (d.demographic_no = fnha.demographic_no) UNION ALL SELECT CONCAT(archivePhn.id, ':demographicArchive-phn') AS 'emr_id', archivePhn.demographic_no, archivePhn.lastUpdateDate AS 'effective_date', archivePhn.id AS 'emr_reference', 'PHN' AS 'type', archivePhn.hc_type AS 'issuer', archivePhn.hin AS 'val' FROM demographicArchive archivePhn UNION ALL SELECT CONCAT(archiveD.id, ':demographicArchive-fnha') AS 'emr_id', archiveD.demographic_no, IFNULL(archiveFnha.date_time, archiveD.lastUpdateDate) AS 'effective_date', archiveD.id AS 'emr_reference', 'FNHA' AS 'type', 'FNHA' AS 'issuer', archiveFnha.`value` AS 'val' FROM demographicArchive archiveD LEFT JOIN (SELECT demographic_no, `value`, date_time, archiveId FROM demographicExtArchive WHERE key_val LIKE 'statusNum') archiveFnha ON (archiveD.id = archiveFnha.archiveId)) identifier WHERE YEAR(identifier.effective_date) > 1900"
    },
    {
        "target": "EntryAttribute.017.002",
        "query": "SELECT 'demographic' AS source_table, 17.002 AS attribute_id, identifier.demographic_no AS emr_entry_id, identifier.`issuer` AS code_system, NULL AS code_value, NULL AS text_value, NULL AS date_value, NULL AS boolean_value, NULL AS numeric_value, identifier.emr_id AS emr_id, DATE_FORMAT(TIMESTAMPADD(MICROSECOND, - 1, TIMESTAMPADD(DAY, 1, identifier.effective_date)), '%Y-%m-%dT%T.%fZ') AS effective_date, identifier.emr_reference AS emr_reference FROM (SELECT CONCAT(phn.demographic_no, ':demographic-phn') AS 'emr_id', phn.demographic_no, phn.lastUpdateDate AS 'effective_date', NULL AS 'emr_reference', 'PHN' AS 'type', phn.hc_type AS 'issuer', phn.hin AS 'val' FROM demographic phn UNION ALL SELECT CONCAT(d.demographic_no, ':demographic-fnha') AS 'emr_id', d.demographic_no, IFNULL(fnha.date_time, d.lastUpdateDate) AS 'effective_date', fnha.id AS 'emr_reference', 'FNHA' AS 'type', 'FNHA' AS 'issuer', fnha.`value` AS 'val' FROM demographic d LEFT JOIN (SELECT demographic_no, `value`, date_time, id FROM demographicExt WHERE key_val LIKE 'statusNum') fnha ON (d.demographic_no = fnha.demographic_no) UNION ALL SELECT CONCAT(archivePhn.id, ':demographicArchive-phn') AS 'emr_id', archivePhn.demographic_no, archivePhn.lastUpdateDate AS 'effective_date', archivePhn.id AS 'emr_reference', 'PHN' AS 'type', archivePhn.hc_type AS 'issuer', archivePhn.hin AS 'val' FROM demographicArchive archivePhn UNION ALL SELECT CONCAT(archiveD.id, ':demographicArchive-fnha') AS 'emr_id', archiveD.demographic_no, IFNULL(archiveFnha.date_time, archiveD.lastUpdateDate) AS 'effective_date', archiveD.id AS 'emr_reference', 'FNHA' AS 'type', 'FNHA' AS 'issuer', archiveFnha.`value` AS 'val' FROM demographicArchive archiveD LEFT JOIN (SELECT demographic_no, `value`, date_time, archiveId FROM demographicExtArchive WHERE key_val LIKE 'statusNum') archiveFnha ON (archiveD.id = archiveFnha.archiveId)) identifier WHERE YEAR(identifier.effective_date) > 1900"
    },
    {
        "target": "EntryAttribute.017.003",
        "query": "SELECT 'demographic' AS source_table, 17.003 AS attribute_id, identifier.demographic_no AS emr_entry_id, NULL AS code_system, NULL AS code_value, identifier.val AS text_value, NULL AS date_value, NULL AS boolean_value, NULL AS numeric_value, identifier.emr_id AS emr_id, DATE_FORMAT(TIMESTAMPADD(MICROSECOND, - 1, TIMESTAMPADD(DAY, 1, identifier.effective_date)), '%Y-%m-%dT%T.%fZ') AS effective_date, identifier.emr_reference AS emr_reference FROM (SELECT CONCAT(phn.demographic_no, ':demographic-phn') AS 'emr_id', phn.demographic_no, phn.lastUpdateDate AS 'effective_date', NULL AS 'emr_reference', 'PHN' AS 'type', phn.hc_type AS 'issuer', phn.hin AS 'val' FROM demographic phn UNION ALL SELECT CONCAT(d.demographic_no, ':demographic-fnha') AS 'emr_id', d.demographic_no, IFNULL(fnha.date_time, d.lastUpdateDate) AS 'effective_date', fnha.id AS 'emr_reference', 'FNHA' AS 'type', 'FNHA' AS 'issuer', fnha.`value` AS 'val' FROM demographic d LEFT JOIN (SELECT demographic_no, `value`, date_time, id FROM demographicExt WHERE key_val LIKE 'statusNum') fnha ON (d.demographic_no = fnha.demographic_no) UNION ALL SELECT CONCAT(archivePhn.id, ':demographicArchive-phn') AS 'emr_id', archivePhn.demographic_no, archivePhn.lastUpdateDate AS 'effective_date', archivePhn.id AS 'emr_reference', 'PHN' AS 'type', archivePhn.hc_type AS 'issuer', archivePhn.hin AS 'val' FROM demographicArchive archivePhn UNION ALL SELECT CONCAT(archiveD.id, ':demographicArchive-fnha') AS 'emr_id', archiveD.demographic_no, IFNULL(archiveFnha.date_time, archiveD.lastUpdateDate) AS 'effective_date', archiveD.id AS 'emr_reference', 'FNHA' AS 'type', 'FNHA' AS 'issuer', archiveFnha.`value` AS 'val' FROM demographicArchive archiveD LEFT JOIN (SELECT demographic_no, `value`, date_time, archiveId FROM demographicExtArchive WHERE key_val LIKE 'statusNum') archiveFnha ON (archiveD.id = archiveFnha.archiveId)) identifier WHERE YEAR(identifier.effective_date) > 1900"
    }
]<|MERGE_RESOLUTION|>--- conflicted
+++ resolved
@@ -405,11 +405,7 @@
     },
     {
         "target": "EntryAttribute.015.001",
-<<<<<<< HEAD
         "query": "SELECT 'preventions' AS source_table , 15.001 AS attribute_id , p.id AS emr_entry_id , 'OSCAR' AS code_system , p.prevention_type AS code_value , NULL AS text_value , NULL AS date_value , NULL AS boolean_value , NULL AS numeric_value , p.id AS emr_id , DATE_FORMAT(TIMESTAMPADD(MICROSECOND ,- 1 ,TIMESTAMPADD(DAY , 1 , p.lastUpdateDate)) , '%Y-%m-%dT%T.%fZ') AS effective_date , NULL AS emr_reference FROM preventions p WHERE p.deleted = 0 AND YEAR(p.lastUpdateDate) > 1900"
-=======
-        "query": "SELECT 'preventions' AS source_table , 15.001 AS attribute_id , p.id AS emr_entry_id , 'OSCAR' AS code_system , p.prevention_type AS code_value , NULL AS text_value , NULL AS date_value , NULL AS boolean_value , NULL AS numeric_value , p.id AS emr_id , DATE_FORMAT(TIMESTAMPADD(MICROSECOND ,- 1 ,TIMESTAMPADD(DAY , 1 , p.lastUpdateDate)) , '%Y-%m-%dT%T.%fZ') AS effective_date , `result`.id AS emr_referenceSELECT FROM preventions p INNER JOIN preventionsExt `result` ON ( p.id = `result`.prevention_id AND `result`.keyval = 'result' ) WHERE p.deleted = 0 AND YEAR(p.lastUpdateDate) > 1900"
->>>>>>> 6baf0b86
     },
     {
         "target": "EntryAttribute.015.002",
@@ -428,13 +424,10 @@
         "query": "SELECT 'preventions' AS source_table , 15.006 AS attribute_id , p.id AS emr_entry_id , NULL AS code_system , NULL AS code_value , reason.val AS text_value , NULL AS date_value , NULL AS boolean_value , NULL AS numeric_value , p.id AS emr_id , DATE_FORMAT(TIMESTAMPADD(MICROSECOND ,- 1 ,TIMESTAMPADD(DAY , 1 , p.lastUpdateDate)) , '%Y-%m-%dT%T.%fZ') AS effective_date , `result`.id AS emr_reference FROM preventions p INNER JOIN preventionsExt `result` ON ( p.id = `result`.prevention_id AND `result`.keyval = 'result' ) LEFT JOIN preventionsExt `reason` ON ( `reason`.prevention_id = `result`.prevention_id AND `reason`.keyval = 'reason' ) WHERE p.deleted = 0 AND YEAR(p.lastUpdateDate) > 1900"
     },
     {
-<<<<<<< HEAD
         "target": "EntryAttribute.015.007",
         "query": "SELECT 'preventions' AS source_table , 15.007 AS attribute_id , p.id AS emr_entry_id , 'OSCAR' AS code_system , p.refused AS code_value , NULL AS text_value , NULL AS date_value , NULL AS boolean_value , NULL AS numeric_value , p.id AS emr_id , DATE_FORMAT(TIMESTAMPADD(MICROSECOND ,- 1 ,TIMESTAMPADD(DAY , 1 , p.lastUpdateDate)) , '%Y-%m-%dT%T.%fZ') AS effective_date , NULL AS emr_reference FROM preventions p WHERE p.deleted = 0 AND YEAR(p.lastUpdateDate) > 1900"
     },
     {
-=======
->>>>>>> 6baf0b86
         "target": "Entry.017",
         "query": "SELECT 'demographic' AS source_table, 017 as entry_id, demographic_no AS emr_id, demographic_no AS emr_patient_id FROM demographic UNION SELECT 'demographic' AS source_table, 017 as entry_id, demographic_no AS emr_id, demographic_no AS emr_patient_id FROM demographicArchive"
     },
