--- conflicted
+++ resolved
@@ -210,13 +210,6 @@
 	{
 		"target": "EntryAttribute.007.009",
 		"query": "select 'casemgmt_note' as source_table, 007.009 as attribute_id, note_id as emr_entry_id, 'MSP' as code_system, coalesce(ohip_no, '') as code_value, CONCAT(p.first_name, ' ', p.last_name) as text_value, null as date_value, null as boolean_value, null as numeric_value, note_id as emr_id, cn.observation_date as effective_date, null as emr_reference FROM casemgmt_note cn join provider p on cn.provider_no = p.provider_no WHERE p.provider_no > 0"
-<<<<<<< HEAD
-	},
-    {
-		"target": "EntryAttribute.007.010",
-		"query": "SELECT 'casemgmt_note' AS source_table, 7.010 AS attribute_id, a.appointment_no AS emr_entry_id, NULL AS code_system, NULL AS code_value, NULL AS text_value, a.createdatetime AS date_value, NULL AS boolean_value, NULL AS numeric_value, a.appointment_no AS emr_id, a.createdatetime AS effective_date, NULL AS emr_reference FROM appointment a INNER JOIN casemgmt_note cn ON cn.appointmentNo = a.appointment_no INNER JOIN (SELECT max(note_id) AS note_id FROM casemgmt_note WHERE provider_no != -1 AND include_issue_innote IN (0,1) GROUP BY uuid) note ON note.note_id = cn.note_id WHERE YEAR(a.createdatetime) > 1900"
-=======
->>>>>>> 55f1717a
 	},
     {
         "target": "Entry.009",
