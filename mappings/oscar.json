[
    {
        "target": "Clinic",
        "query": "SELECT clinic_name AS 'name', clinic_name AS 'hdc_reference', clinic_name AS 'emr_id', NULL AS 'emr_reference', 'OSCAR' as emr FROM clinic"
    },
    {
        "target": "Practitioner",
        "query": "SELECT (SELECT clinic_name FROM clinic) AS 'emr_clinic_id', CONCAT(first_name, ' ', last_name) AS 'name', coalesce(ohip_no, '') AS 'identifier', 'MSP' AS 'identifier_type', provider_no AS 'emr_practitioner_id', NULL AS 'emr_reference' FROM provider WHERE provider_no > 0"
    },
    {
        "target": "Patient",
        "query": "SELECT (SELECT clinic_name FROM clinic) AS 'emr_clinic_id', demographic_no AS 'emr_patient_id', NULL AS 'emr_reference' FROM demographic"
    },
    {
        "target": "PatientState",
        "query": "SELECT t.emr_patient_id, t.state, t.effective_date, t.emr_reference FROM (SELECT demographic_no AS emr_patient_id, 'AC' as state, date_joined as effective_date, null as emr_reference FROM demographic UNION ALL SELECT demographic_no AS emr_patient_id, patient_status AS state, lastUpdateDate AS effective_date, NULL AS emr_reference FROM demographic UNION ALL SELECT demographic_no AS emr_patient_id, patient_status AS state, lastUpdateDate AS effective_date, id AS emr_reference FROM demographicArchive) AS t WHERE t.effective_date IS NOT NULL AND YEAR(t.effective_date) > 1900"
    },
    {
        "target": "PatientPractitioner",
        "query": "SELECT demographic_no AS 'emr_patient_id', IFNULL( provider_no, 0 ) AS 'emr_practitioner_id',  demographic_no AS 'emr_practitioner_provider_id', NULL AS 'emr_reference' FROM demographic"
    },
    {
        "target": "Entry.001",
        "query": "SELECT 'demographic' AS source_table, 001 as entry_id, demographic_no AS emr_id, demographic_no AS emr_patient_id FROM demographic UNION ALL SELECT 'demographic' AS source_table, 001 as entry_id, demographic_no AS emr_id, demographic_no AS emr_patient_id FROM demographicArchive"
    },
    {
        "target": "EntryState.001",
        "query": "SELECT 'demographic' AS source_table, 001 as entry_id, t.emr_id, t.state, t.effective_date, t.emr_reference FROM ( SELECT d.demographic_no AS emr_id, patient_status AS state, CASE WHEN id = max_id THEN DATE_ADD(lastUpdateDate, INTERVAL 1 SECOND) ELSE lastUpdateDate END AS effective_date, id AS emr_reference FROM demographicArchive d LEFT JOIN (SELECT demographic_no, max(id) AS max_id FROM demographicArchive GROUP BY demographic_no) max_d ON d.id = max_d.max_id) AS t WHERE t.effective_date IS NOT NULL"
    },
    {
        "target": "EntryAttribute.001.001",
        "query": "SELECT 'demographic' AS source_table, 001.001 AS attribute_id, demographic_no AS emr_entry_id, NULL AS code_system, NULL AS code_value, 'home' AS text_value, NULL AS date_value, NULL AS boolean_value, NULL AS numeric_value, demographic_no AS emr_id, lastUpdateDate AS effective_date, NULL AS emr_reference FROM demographic WHERE lastUpdateDate IS NOT NULL AND YEAR(lastUpdateDate) > 1900 UNION ALL SELECT 'demographic' AS source_table, 001.001 AS attribute_id, demographic_no AS emr_entry_id, NULL AS code_system, NULL AS code_value, 'home' AS text_value, NULL AS date_value, NULL AS boolean_value, NULL AS numeric_value, demographic_no AS emr_id, lastUpdateDate AS effective_date, id AS emr_reference FROM demographicArchive WHERE lastUpdateDate IS NOT NULL AND YEAR(lastUpdateDate) > 1900"
    },
    {
        "target": "EntryAttribute.001.002",
        "query": "SELECT 'demographic' AS source_table, 001.002 AS attribute_id, demographic_no AS emr_entry_id, NULL AS code_system, NULL AS code_value, address AS text_value, NULL AS date_value, NULL AS boolean_value, NULL AS numeric_value, demographic_no AS emr_id, lastUpdateDate AS effective_date, NULL AS emr_reference FROM demographic WHERE lastUpdateDate IS NOT NULL AND YEAR(lastUpdateDate) > 1900 UNION ALL SELECT 'demographic' AS source_table, 001.002 AS attribute_id, demographic_no AS emr_entry_id, NULL AS code_system, NULL AS code_value, address AS text_value, NULL AS date_value, NULL AS boolean_value, NULL AS numeric_value, demographic_no AS emr_id, lastUpdateDate AS effective_date, id AS emr_reference FROM demographicArchive WHERE lastUpdateDate IS NOT NULL AND YEAR(lastUpdateDate) > 1900"
    },
    {
        "target": "EntryAttribute.001.004",
        "query": "SELECT 'demographic' AS source_table, 001.004 AS attribute_id, demographic_no AS emr_entry_id, NULL AS code_system, NULL AS code_value, city AS text_value, NULL AS date_value, NULL AS boolean_value, NULL AS numeric_value, demographic_no AS emr_id, lastUpdateDate AS effective_date, NULL AS emr_reference FROM demographic WHERE lastUpdateDate IS NOT NULL AND YEAR(lastUpdateDate) > 1900 UNION ALL SELECT 'demographic' AS source_table, 001.004 AS attribute_id, demographic_no AS emr_entry_id, NULL AS code_system, NULL AS code_value, city AS text_value, NULL AS date_value, NULL AS boolean_value, NULL AS numeric_value, demographic_no AS emr_id, lastUpdateDate AS effective_date, id AS emr_reference FROM demographicArchive WHERE lastUpdateDate IS NOT NULL AND YEAR(lastUpdateDate) > 1900"
    },
    {
        "target": "EntryAttribute.001.005",
        "query": "SELECT 'demographic' AS source_table, 001.005 AS attribute_id, demographic_no AS emr_entry_id, NULL AS code_system, NULL AS code_value, province AS text_value, NULL AS date_value, NULL AS boolean_value, NULL AS numeric_value, demographic_no AS emr_id, lastUpdateDate AS effective_date, NULL AS emr_reference FROM demographic WHERE lastUpdateDate IS NOT NULL AND YEAR(lastUpdateDate) > 1900 UNION ALL SELECT 'demographic' AS source_table, 001.005 AS attribute_id, demographic_no AS emr_entry_id, NULL AS code_system, NULL AS code_value, province AS text_value, NULL AS date_value, NULL AS boolean_value, NULL AS numeric_value, demographic_no AS emr_id, lastUpdateDate AS effective_date, id AS emr_reference FROM demographicArchive WHERE lastUpdateDate IS NOT NULL AND YEAR(lastUpdateDate) > 1900"
    },
    {
        "target": "EntryAttribute.001.006",
        "query": "SELECT 'demographic' AS source_table, 001.006 AS attribute_id, demographic_no AS emr_entry_id, NULL AS code_system, NULL AS code_value, postal AS text_value, NULL AS date_value, NULL AS boolean_value, NULL AS numeric_value, demographic_no AS emr_id, lastUpdateDate AS effective_date, NULL AS emr_reference FROM demographic WHERE lastUpdateDate IS NOT NULL AND YEAR(lastUpdateDate) > 1900 UNION ALL SELECT 'demographic' AS source_table, 001.006 AS attribute_id, demographic_no AS emr_entry_id, NULL AS code_system, NULL AS code_value, postal AS text_value, NULL AS date_value, NULL AS boolean_value, NULL AS numeric_value, demographic_no AS emr_id, lastUpdateDate AS effective_date, id AS emr_reference FROM demographicArchive WHERE lastUpdateDate IS NOT NULL AND YEAR(lastUpdateDate) > 1900"
    },
    {
        "target": "EntryAttribute.001.007",
        "query": "SELECT 'demographic' AS source_table, 001.007 AS attribute_id, demographic_no AS emr_entry_id, NULL AS code_system, NULL AS code_value, IF(country_of_origin = '-1', 'CA', country_of_origin) AS text_value, NULL AS date_value, NULL AS boolean_value, NULL AS numeric_value, demographic_no AS emr_id, lastUpdateDate AS effective_date, NULL AS emr_reference FROM demographic WHERE lastUpdateDate IS NOT NULL AND YEAR(lastUpdateDate) > 1900 UNION ALL SELECT 'demographic' AS source_table, 001.007 AS attribute_id, demographic_no AS emr_entry_id, NULL AS code_system, NULL AS code_value, IF(country_of_origin = '-1', 'CA', country_of_origin) AS text_value, NULL AS date_value, NULL AS boolean_value, NULL AS numeric_value, demographic_no AS emr_id, lastUpdateDate AS effective_date, id AS emr_reference FROM demographicArchive WHERE lastUpdateDate IS NOT NULL AND YEAR(lastUpdateDate) > 1900"
    },
    {
        "target": "Entry.002",
        "query": "SELECT 'allergies' AS source_table, 002 as entry_id, a.allergyid AS emr_id, a.demographic_no AS emr_patient_id FROM allergies a"
    },
    {
        "target": "EntryState.002",
        "query": "SELECT 'allergies' AS source_table, 002 as entry_id, a.allergyid AS emr_id, IF(a.archived = 1, 'inactive', 'active') AS state, DATE_FORMAT(TIMESTAMPADD(MICROSECOND ,- 1 ,TIMESTAMPADD(DAY , 1 , a.lastUpdateDate )) , '%Y-%m-%dT%T.%fZ') AS effective_date, NULL AS emr_reference FROM allergies a"
    },
    {
        "target": "EntryAttribute.002.001",
        "query": "SELECT 'allergies' AS source_table , 2.001 AS attribute_id , a.demographic_no AS emr_entry_id , 'DIN' AS code_system , a.regional_identifier AS code_value , a.DESCRIPTION AS text_value , NULL AS date_value , NULL AS boolean_value , NULL AS numeric_value , a.allergyid AS emr_id , DATE_FORMAT(TIMESTAMPADD(MICROSECOND ,- 1 ,TIMESTAMPADD(DAY , 1 , a.lastUpdateDate)) , '%Y-%m-%dT%T.%fZ') AS effective_date , NULL AS emr_reference FROM allergies a"
    },
    {
        "target": "EntryAttribute.002.003",
        "query": "SELECT 'allergies' AS source_table , 2.003 AS attribute_id , a.demographic_no AS emr_entry_id , 'HL7 ActCode' AS code_system , CASE WHEN a.TYPECODE = 12 OR a.TYPECODE = 14 THEN 'ALG' WHEN a.TYPECODE IS NULL OR a.TYPECODE = 0 THEN '' ELSE 'DALG' END AS code_value , CASE WHEN a.TYPECODE = 12 OR a.TYPECODE = 14 THEN 'allergy' WHEN a.TYPECODE IS NULL OR a.TYPECODE = 0 THEN 'unknown' ELSE 'drug allergy' END AS text_value , NULL AS date_value , NULL AS boolean_value , NULL AS numeric_value , a.allergyid AS emr_id , DATE_FORMAT(TIMESTAMPADD(MICROSECOND ,- 1 ,TIMESTAMPADD(DAY , 1 , a.lastUpdateDate)) , '%Y-%m-%dT%T.%fZ') AS effective_date , NULL AS emr_reference FROM allergies a"
    },
    {
        "target": "EntryAttribute.002.005",
        "query": "SELECT 'allergies' AS source_table , 2.005 AS attribute_id , a.demographic_no AS emr_entry_id , 'HL7 ObservationValue' AS code_system , CASE WHEN a.severity_of_reaction = 1 THEN 'A2' WHEN a.severity_of_reaction = 2 THEN 'A3' WHEN a.severity_of_reaction = 3 THEN 'A4' ELSE '' END AS code_value , CASE WHEN a.severity_of_reaction = 1 THEN 'mild' WHEN a.severity_of_reaction = 2 THEN 'moderate' WHEN a.severity_of_reaction = 3 THEN 'severe' ELSE 'unknown' END AS text_value , NULL AS date_value , NULL AS boolean_value , NULL AS numeric_value , a.allergyid AS emr_id , DATE_FORMAT(TIMESTAMPADD(MICROSECOND ,- 1 ,TIMESTAMPADD(DAY , 1 , a.lastUpdateDate)) , '%Y-%m-%dT%T.%fZ') AS effective_date , NULL AS emr_reference FROM allergies a"
    },
    {
        "target": "EntryAttribute.002.006",
        "query": "SELECT 'allergies' AS source_table , 2.006 AS attribute_id , a.demographic_no AS emr_entry_id , NULL AS code_system , NULL AS code_value , a.reaction AS text_value , NULL AS date_value , NULL AS boolean_value , NULL AS numeric_value , a.allergyid AS emr_id , DATE_FORMAT(TIMESTAMPADD(MICROSECOND ,- 1 ,TIMESTAMPADD(DAY , 1 , a.lastUpdateDate)) , '%Y-%m-%dT%T.%fZ') AS effective_date , NULL AS emr_reference FROM allergies a"
    },
    {
        "target": "EntryAttribute.002.007",
        "query": "SELECT 'allergies' AS source_table , 2.007 AS attribute_id , a.demographic_no AS emr_entry_id , NULL AS code_system , NULL AS code_value , NULL AS text_value , DATE_FORMAT(TIMESTAMPADD(MICROSECOND ,- 1 ,TIMESTAMPADD(DAY , 1 , a.start_date )) , '%Y-%m-%dT%T.%fZ') AS date_value , NULL AS boolean_value , NULL AS numeric_value , a.allergyid AS emr_id , DATE_FORMAT(TIMESTAMPADD(MICROSECOND ,- 1 ,TIMESTAMPADD(DAY , 1 , a.lastUpdateDate)) , '%Y-%m-%dT%T.%fZ') AS effective_date , NULL AS emr_reference FROM allergies a"
    },
    {
        "target": "EntryAttribute.002.008",
        "query": "SELECT 'allergies' AS source_table , 2.008 AS attribute_id , a.demographic_no AS emr_entry_id , NULL AS code_system , NULL AS code_value , NULL AS text_value , IF( a.archived = 1, DATE_FORMAT(TIMESTAMPADD(MICROSECOND ,- 1 ,TIMESTAMPADD(DAY , 1 , a.lastUpdateDate )) , '%Y-%m-%dT%T.%fZ'), NULL ) AS date_value , NULL AS boolean_value , NULL AS numeric_value , a.allergyid AS emr_id , DATE_FORMAT(TIMESTAMPADD(MICROSECOND ,- 1 ,TIMESTAMPADD(DAY , 1 , a.lastUpdateDate)) , '%Y-%m-%dT%T.%fZ') AS effective_date , NULL AS emr_reference FROM allergies a"
    },
    {
<<<<<<< HEAD
        "target": "Entry.003",
        "query": "SELECT 'billingmaster' AS source_table, 003 as entry_id, billingmaster_no AS emr_id, demographic_no AS emr_patient_id FROM billingmaster"
    },
    {
        "target": "EntryState.003",
        "query": "SELECT 'billingmaster' AS source_table, 003 as entry_id, bm.billingmaster_no AS emr_id, bt.displayNameExt AS state, DATE_FORMAT(TIMESTAMPADD(MICROSECOND ,- 1 ,TIMESTAMPADD(DAY , 1 , bm.createdate )) , '%Y-%m-%dT%T.%fZ') AS effective_date, NULL AS emr_reference FROM billingmaster bm left join billingstatus_types bt on bm.billingstatus = bt.billingstatus"
=======
        "target": "EntryAttribute.003.001",
        "query": "SELECT 'billingmaster' AS source_table, 3.001 AS attribute_id, billingmaster_no AS emr_entry_id, null as code_system, null as code_value, null as text_value, date(service_date) as date_value , null as boolean_value, null as numeric_value, billingmaster_no as emr_id, date(service_date) as effective_date, null as emr_reference FROM billingmaster b WHERE YEAR(service_date) > 1900"
    },
    {
        "target": "EntryAttribute.003.002",
        "query": "SELECT 'billing_history' AS source_table, 003.002 AS attribute_id, bm.billingmaster_no AS emr_entry_id, 'OSCAR' AS code_system, bst.billingstatus AS code_value, bst.displayNameExt AS text_value, NULL AS date_value, NULL AS boolean_value, NULL AS numeric_value, bh.id AS emr_id, bh.creation_date AS effective_date, NULL AS emr_reference FROM sandbox_emr.billingmaster bm JOIN billing_history bh ON bm.billingmaster_no = bh.billingmaster_no JOIN billingstatus_types bst ON bst.billingstatus = bh.billingstatus WHERE YEAR(service_date) > 1900"
    },
    {
        "target": "EntryAttribute.003.004",
        "query": "SELECT 'billingmaster' AS source_table, 3.004 AS attribute_id, bm.billingmaster_no AS emr_entry_id, b.billingtype as code_system, bm.billing_code as code_value, bs.description as text_value, null as date_value , null as boolean_value, null as numeric_value, bm.billingmaster_no as emr_id, b.billing_date as effective_date, null as emr_reference FROM billingmaster bm left join billing b on b.billing_no = bm.billing_no left join (SELECT DISTINCT service_code, description, termination_date FROM billingservice ) bs on bm.billing_code = bs.service_code WHERE YEAR(billing_date) > 1900 and (bm.service_date <= bs.termination_date or bs.termination_date is null)"
    },
    { 
        "target": "EntryAttribute.003.005",
        "query": "SELECT 'billingmaster' AS source_table, 3.005 AS attribute_id, bm.billingmaster_no AS emr_entry_id, 'ICD9-MSP' as code_system, bm.dx_code1 as code_value, dc.description as text_value, null as date_value , null as boolean_value, null as numeric_value, bm.billingmaster_no as emr_id, date(bm.service_date) as effective_date, null as emr_reference FROM billingmaster bm left join diagnosticcode dc on bm.dx_code1 = dc.diagnostic_code WHERE YEAR(date(bm.service_date)) > 1900 UNION SELECT 'billingmaster' AS source_table, 3.005 AS attribute_id, bm.billingmaster_no AS emr_entry_id, 'ICD9-MSP' as code_system, bm.dx_code2 as code_value, dc.description as text_value, null as date_value , null as boolean_value, null as numeric_value, bm.billingmaster_no as emr_id, date(bm.service_date) as effective_date, null as emr_reference FROM billingmaster bm left join diagnosticcode dc on bm.dx_code2 = dc.diagnostic_code WHERE YEAR(date(bm.service_date)) > 1900 UNION SELECT 'billingmaster' AS source_table, 3.005 AS attribute_id, bm.billingmaster_no AS emr_entry_id, 'ICD9-MSP' as code_system, bm.dx_code3 as code_value, dc.description as text_value, null as date_value , null as boolean_value, null as numeric_value, bm.billingmaster_no as emr_id, date(bm.service_date) as effective_date, null as emr_reference FROM billingmaster bm left join diagnosticcode dc on bm.dx_code3 = dc.diagnostic_code WHERE YEAR(date(bm.service_date)) > 1900"
    },
    {
      "target": "EntryAttribute.003.006",
		  "query": "SELECT 'billinghistory' AS source_table, 3.006 AS attribute_id, bm.billingmaster_no AS emr_entry_id, 'MSP' as code_system, null as code_value, null as text_value, null as date_value , null as boolean_value, case when bh.seqNum = '' then null else cast(bh.seqNum as decimal) end as numeric_value, bm.billingmaster_no as emr_id, date(bm.service_date) as effective_date, null as emr_reference FROM billingmaster bm JOIN billing_history bh on bm.billingmaster_no = bh.billingmaster_no WHERE YEAR(service_date) > 1900 and bh.seqNum is not null and bh.seqNum <> ''"
    },
    {
        "target": "EntryAttribute.003.007",
	      "query": "SELECT 'billingmaster' AS source_table, 3.007 AS attribute_id, bm.billingmaster_no AS emr_entry_id, null as code_system, null as code_value, bm.original_claim as text_value, null as date_value , null as boolean_value, null as numeric_value, bm.billingmaster_no as emr_id, date(bm.service_date) as effective_date, null as emr_reference FROM billingmaster bm WHERE YEAR(date(bm.service_date)) > 1900 and bm.original_claim <> '00000000000000000000' and bm.original_claim is not null"
    },
    {
      "target": "EntryAttribute.003.008",
	    "query": "SELECT 'provider' AS source_table, 3.008 AS attribute_id, bm.billingmaster_no AS emr_entry_id, 'MSP' AS code_system, p.practitionerNo as code_value, CONCAT(p.last_name, ', ', p.first_name) AS text_value, NULL AS date_value, NULL AS boolean_value, NULL AS numeric_value, p.provider_no AS emr_id, bh.creation_date AS effective_date, NULL AS emr_reference, p.* FROM billingmaster bm JOIN billing_history bh ON bm.billingmaster_no = bh.billingmaster_no JOIN provider p ON bh.practitioner_no = p.provider_no WHERE YEAR(service_date) > 1900"
>>>>>>> 6c22c09c
    },
    {
        "target": "Entry.005",
        "query": "SELECT 'demographic' AS `source_table`, 005 as entry_id, demographic_no AS `emr_id`, demographic_no AS `emr_patient_id` FROM demographic"
    },
    {
        "target": "EntryState.005",
        "query": "SELECT 'demographic' AS source_table, 005 AS entry_id, t.emr_id, t.state, t.effective_date, t.emr_reference FROM (SELECT demographic_no as emr_id, patient_status as state, CASE WHEN YEAR(date_joined) < 1900 THEN lastUpdateDate WHEN DATE(lastUpdateDate) = date_joined THEN lastUpdateDate ELSE COALESCE(date_joined, lastUpdateDate) END AS effective_date, NULL as emr_reference FROM demographic UNION SELECT demographic_no AS emr_id, patient_status AS state, CASE WHEN YEAR(date_joined) < 1900 THEN lastUpdateDate ELSE COALESCE(date_joined, lastUpdateDate) END AS effective_date, id AS emr_reference FROM demographicArchive) AS t WHERE t.effective_date IS NOT NULL and t.effective_date > '1900-01-01'"
    },
    {
        "target": "EntryAttribute.005.001",
        "query": "SELECT 'demographic' AS source_table, 5.001 AS attribute_id, d.demographic_no AS emr_entry_id, NULL AS code_system, NULL AS code_value, NULL AS text_value, CAST(CONCAT(d.year_of_birth, '-', d.month_of_birth, '-', d.date_of_birth) AS DATE) AS date_value, NULL AS boolean_value, NULL AS numeric_value, d.demographic_no AS emr_id, CASE WHEN YEAR(date_joined) < 1900 THEN lastUpdateDate WHEN DATE(lastUpdateDate) = date_joined THEN lastUpdateDate ELSE COALESCE(date_joined, lastUpdateDate) END AS effective_date, NULL AS emr_reference FROM demographic d WHERE d.year_of_birth > 1900 AND d.year_of_birth IS NOT NULL AND lastUpdateDate IS NOT NULL AND YEAR(lastUpdateDate) > 1900 UNION ALL SELECT DISTINCT 'demographic' AS source_table, 5.001 AS attribute_id, a.demographic_no AS emr_entry_id, NULL AS code_system, NULL AS code_value, NULL AS text_value, CAST(CONCAT(a.year_of_birth, '-', a.month_of_birth, '-', a.date_of_birth) AS DATE) AS date_value, NULL AS boolean_value, NULL AS numeric_value, a.demographic_no AS emr_id, a.lastUpdateDate AS effective_date, NULL AS emr_reference FROM demographicArchive a WHERE a.year_of_birth > 1900 AND a.year_of_birth IS NOT NULL AND a.lastUpdateDate IS NOT NULL AND YEAR(a.lastUpdateDate) > 1900"
    },
    {
        "target": "EntryAttribute.005.002",
        "query": "SELECT 'demographic' AS source_table, 5.002 AS attribute_id, demographic_no AS emr_entry_id, NULL AS code_system, NULL AS code_value, sex AS text_value, NULL AS date_value, NULL AS boolean_value, NULL AS numeric_value, demographic_no AS emr_id, CASE WHEN YEAR(date_joined) < 1900 THEN lastUpdateDate WHEN DATE(lastUpdateDate) = date_joined THEN lastUpdateDate ELSE COALESCE(date_joined, lastUpdateDate) END AS effective_date, NULL AS emr_reference FROM demographic WHERE lastUpdateDate IS NOT NULL AND YEAR(lastUpdateDate) > 1900 UNION ALL SELECT DISTINCT 'demographic' AS source_table, 5.002 AS attribute_id, demographic_no AS emr_entry_id, NULL AS code_system, NULL AS code_value, sex AS text_value, NULL AS date_value, NULL AS boolean_value, NULL AS numeric_value, demographic_no AS emr_id, lastUpdateDate AS effective_date, NULL AS emr_reference FROM demographicArchive a WHERE a.lastUpdateDate IS NOT NULL AND YEAR(a.lastUpdateDate) > 1900"
    },
    {
        "target": "EntryAttribute.005.005",
        "query": "SELECT 'demographic' AS source_table, 5.005 AS attribute_id, demographic_no AS emr_entry_id, NULL AS code_system, NULL AS code_value, first_name AS text_value, NULL AS date_value, NULL AS boolean_value, NULL AS numeric_value, demographic_no AS emr_id, CASE WHEN YEAR(date_joined) < 1900 THEN lastUpdateDate WHEN DATE(lastUpdateDate) = date_joined THEN lastUpdateDate ELSE COALESCE(date_joined, lastUpdateDate) END AS effective_date, NULL AS emr_reference FROM demographic WHERE lastUpdateDate IS NOT NULL AND YEAR(lastUpdateDate) > 1900 UNION ALL SELECT DISTINCT 'demographic' AS source_table, 5.005 AS attribute_id, demographic_no AS emr_entry_id, NULL AS code_system, NULL AS code_value, first_name AS text_value, NULL AS date_value, NULL AS boolean_value, NULL AS numeric_value, demographic_no AS emr_id, lastUpdateDate AS effective_date, NULL AS emr_reference FROM demographicArchive a WHERE a.lastUpdateDate IS NOT NULL AND YEAR(a.lastUpdateDate) > 1900"
    },
    {
        "target": "EntryAttribute.005.006",
        "query": "SELECT 'demographic' AS source_table, 5.006 AS attribute_id, demographic_no AS emr_entry_id, NULL AS code_system, NULL AS code_value, last_name AS text_value, NULL AS date_value, NULL AS boolean_value, NULL AS numeric_value, demographic_no AS emr_id, CASE WHEN YEAR(date_joined) < 1900 THEN lastUpdateDate WHEN DATE(lastUpdateDate) = date_joined THEN lastUpdateDate ELSE COALESCE(date_joined, lastUpdateDate) END AS effective_date, NULL AS emr_reference FROM demographic WHERE lastUpdateDate IS NOT NULL AND YEAR(lastUpdateDate) > 1900 UNION ALL SELECT DISTINCT 'demographic' AS source_table, 5.006 AS attribute_id, demographic_no AS emr_entry_id, NULL AS code_system, NULL AS code_value, last_name AS text_value, NULL AS date_value, NULL AS boolean_value, NULL AS numeric_value, demographic_no AS emr_id, lastUpdateDate AS effective_date, NULL AS emr_reference FROM demographicArchive a WHERE a.lastUpdateDate IS NOT NULL AND YEAR(a.lastUpdateDate) > 1900"
    },
    {
        "target": "EntryAttribute.005.010",
        "query": "SELECT 'demographicExt' AS source_table, 5.010 AS attribute_id, de.demographic_no AS emr_entry_id, NULL AS code_system, NULL AS code_value, de.`value` AS text_value, NULL AS date_value, NULL AS boolean_value, NULL AS numeric_value, de.id AS emr_id, de.date_time AS effective_date, NULL AS emr_reference FROM demographicExt de WHERE de.key_val LIKE 'aboriginal' UNION ALL SELECT DISTINCT 'demographicExt' AS source_table, 5.010 AS attribute_id, dea.demographic_no AS emr_entry_id, NULL AS code_system, NULL AS code_value, dea.`value` AS text_value, NULL AS date_value, NULL AS boolean_value, NULL AS numeric_value, dea.id AS emr_id, dea.date_time AS effective_date, NULL AS emr_reference FROM demographicExtArchive dea WHERE dea.key_val LIKE \"aboriginal\""
    },
    {
        "target": "EntryAttribute.005.011",
        "query": "SELECT 'demographicExt' AS source_table, 5.011 AS attribute_id, de.demographic_no AS emr_entry_id, NULL AS code_system, NULL AS code_value, de.`value` AS text_value, NULL AS date_value, NULL AS boolean_value, NULL AS numeric_value, de.id AS emr_id, de.date_time AS effective_date, NULL AS emr_reference FROM demographicExt de WHERE de.key_val LIKE 'ethnicity' UNION ALL SELECT DISTINCT 'demographicExt' AS source_table, 5.011 AS attribute_id, dea.demographic_no AS emr_entry_id, NULL AS code_system, NULL AS code_value, dea.`value` AS text_value, NULL AS date_value, NULL AS boolean_value, NULL AS numeric_value, dea.id AS emr_id, dea.date_time AS effective_date, NULL AS emr_reference FROM demographicExtArchive dea WHERE dea.key_val LIKE \"ethnicity\""
    },
    {
        "target": "Entry.006",
        "query": "SELECT 'demographic' AS source_table, 006 as entry_id, demographic_no AS emr_id, demographic_no AS emr_patient_id FROM demographic UNION ALL SELECT 'demographic' AS source_table, 006 as entry_id, demographic_no AS emr_id, demographic_no AS emr_patient_id FROM demographicArchive"
    },
    {
        "target": "EntryState.006",
        "query": "SELECT 'demographic' AS source_table, 006 as entry_id, t.emr_id, t.state, t.effective_date, t.emr_reference FROM ( SELECT demographic_no AS emr_id, patient_status AS state, lastUpdateDate AS effective_date, NULL AS emr_reference FROM demographic UNION SELECT d.demographic_no AS emr_id, patient_status AS state, CASE WHEN id = max_id THEN DATE_ADD(lastUpdateDate, INTERVAL 1 SECOND) ELSE lastUpdateDate END AS effective_date, id AS emr_reference FROM demographicArchive d LEFT JOIN (SELECT demographic_no, max(id) AS max_id FROM demographicArchive GROUP BY demographic_no) max_d ON d.id = max_d.max_id) AS t WHERE t.effective_date IS NOT NULL AND year(t.effective_date) > 1900"
    },
    {
        "target": "EntryAttribute.006.001",
        "query": "SELECT 'demographic' AS source_table, 6.001 AS attribute_id, contact.demographic_no AS emr_entry_id, 'OSCAR' AS code_system, contact.type AS code_value, NULL AS text_value, NULL AS date_value, NULL AS boolean_value, NULL AS numeric_value, contact.emr_id AS emr_id, DATE_FORMAT(TIMESTAMPADD(MICROSECOND, -1, TIMESTAMPADD(DAY, 1, contact.effective_date)), '%Y-%m-%dT%T.%fZ') AS effective_date, contact.emr_reference AS emr_reference FROM ( SELECT home.demographic_no AS 'emr_id', home.demographic_no, home.lastUpdateDate AS 'effective_date', NULL AS 'emr_reference', 'phone' AS 'type', 'home' AS 'location', CONCAT( home.phone, IF( homeExt.`value` IS NOT NULL AND homeExt.`value` <> '', CONCAT( 'ext: ', homeExt.`value` ), '' ) ) AS 'val' FROM demographic home LEFT JOIN ( SELECT demographic_no, `value` FROM demographicExt WHERE key_val LIKE 'hPhoneExt' ) homeExt ON( home.demographic_no = homeExt.demographic_no )  UNION ALL SELECT `work`.demographic_no AS 'emr_id', `work`.demographic_no, `work`.lastUpdateDate AS 'effective_date', NULL AS 'emr_reference', 'phone' AS 'type', 'work' AS 'location', CONCAT( `work`.phone2, IF( workExt.`value` IS NOT NULL AND workExt.`value` <> '', CONCAT( 'ext: ', workExt.`value` ), '' ) ) AS 'val' FROM demographic `work` LEFT JOIN ( SELECT demographic_no, `value` FROM demographicExt WHERE key_val LIKE 'wPhoneExt' ) workExt ON( `work`.demographic_no = workExt.demographic_no ) UNION ALL SELECT email.demographic_no AS 'emr_id', email.demographic_no, email.lastUpdateDate AS 'effective_date', NULL AS 'emr_reference', 'email' AS 'type', 'home' AS 'location', email.email AS 'val' FROM demographic email UNION ALL SELECT d.demographic_no AS 'emr_id', d.demographic_no, IFNULL(mobile.date_time, d.lastUpdateDate) AS 'effective_date', mobile.id AS 'emr_reference', 'mobile' AS 'type', 'home' AS 'location', mobile.`value` AS 'val' FROM demographic d LEFT JOIN ( SELECT demographic_no, `value`, date_time, id FROM demographicExt WHERE key_val LIKE 'demo_cell' ) mobile ON( d.demographic_no = mobile.demographic_no ) UNION ALL SELECT archiveHome.id AS 'emr_id', archiveHome.demographic_no, archiveHome.lastUpdateDate AS 'effective_date', archiveHome.id AS 'emr_reference', 'phone' AS 'type', 'home' AS 'location', CONCAT( archiveHome.phone, IF( archiveHomeExt.`value` IS NOT NULL AND archiveHomeExt.`value` <> '', CONCAT( 'ext: ', archiveHomeExt.`value` ), '' ) ) AS 'val' FROM demographicArchive archiveHome LEFT JOIN ( SELECT demographic_no, `value`, archiveId FROM demographicExtArchive WHERE key_val LIKE 'hPhoneExt' ) archiveHomeExt ON( archiveHome.id = archiveHomeExt.archiveId ) UNION ALL SELECT archiveWork.id AS 'emr_id', archiveWork.demographic_no, archiveWork.lastUpdateDate AS 'effective_date', archiveWork.id AS 'emr_reference', 'phone' AS 'type', 'work' AS 'location', CONCAT( archiveWork.phone2, IF( archiveWorkExt.`value` IS NOT NULL AND archiveWorkExt.`value` <> '', CONCAT( 'ext: ', archiveWorkExt.`value` ), '' ) ) AS 'val' FROM demographicArchive archiveWork LEFT JOIN ( SELECT demographic_no, `value`, archiveId FROM demographicExtArchive WHERE key_val LIKE 'wPhoneExt' ) archiveWorkExt ON( archiveWork.id = archiveWorkExt.archiveId ) UNION ALL SELECT archiveEmail.id AS 'emr_id', archiveEmail.demographic_no, archiveEmail.lastUpdateDate AS 'effective_date', archiveEmail.id AS 'emr_reference', 'email' AS 'type', 'home' AS 'location', archiveEmail.email AS 'val' FROM demographicArchive archiveEmail UNION ALL SELECT archiveD.id AS 'emr_id', archiveD.demographic_no, IFNULL(archiveMobile.date_time, archiveD.lastUpdateDate) AS 'effective_date', archiveD.id AS 'emr_reference', 'mobile' AS 'type', 'home' AS 'location', archiveMobile.`value` AS 'val' FROM demographicArchive archiveD LEFT JOIN ( SELECT demographic_no, `value`, date_time, archiveId FROM demographicExtArchive WHERE key_val LIKE 'demo_cell' ) archiveMobile ON( archiveD.id = archiveMobile.archiveId ) ) contact"
    },
    {
        "target": "EntryAttribute.006.002",
        "query": "SELECT 'demographic' AS source_table, 6.002 AS attribute_id, contact.demographic_no AS emr_entry_id, 'OSCAR' AS code_system, contact.location AS code_value, NULL AS text_value, NULL AS date_value, NULL AS boolean_value, NULL AS numeric_value, contact.emr_id AS emr_id, DATE_FORMAT(TIMESTAMPADD(MICROSECOND, -1, TIMESTAMPADD(DAY, 1, contact.effective_date)), '%Y-%m-%dT%T.%fZ') AS effective_date, contact.emr_reference AS emr_reference FROM ( SELECT home.demographic_no AS 'emr_id', home.demographic_no, home.lastUpdateDate AS 'effective_date', NULL AS 'emr_reference', 'phone' AS 'type', 'home' AS 'location', CONCAT( home.phone, IF( homeExt.`value` IS NOT NULL AND homeExt.`value` <> '', CONCAT( 'ext: ', homeExt.`value` ), '' ) ) AS 'val' FROM demographic home LEFT JOIN ( SELECT demographic_no, `value` FROM demographicExt WHERE key_val LIKE 'hPhoneExt' ) homeExt ON( home.demographic_no = homeExt.demographic_no ) UNION ALL SELECT `work`.demographic_no AS 'emr_id', `work`.demographic_no, `work`.lastUpdateDate AS 'effective_date', NULL AS 'emr_reference', 'phone' AS 'type', 'work' AS 'location', CONCAT( `work`.phone2, IF( workExt.`value` IS NOT NULL AND workExt.`value` <> '', CONCAT( 'ext: ', workExt.`value` ), '' ) ) AS 'val' FROM demographic `work` LEFT JOIN ( SELECT demographic_no, `value` FROM demographicExt WHERE key_val LIKE 'wPhoneExt' ) workExt ON( `work`.demographic_no = workExt.demographic_no ) UNION ALL SELECT email.demographic_no AS 'emr_id', email.demographic_no, email.lastUpdateDate AS 'effective_date', NULL AS 'emr_reference', 'email' AS 'type', 'home' AS 'location', email.email AS 'val' FROM demographic email UNION ALL SELECT d.demographic_no AS 'emr_id', d.demographic_no, IFNULL(mobile.date_time, d.lastUpdateDate) AS 'effective_date', mobile.id AS 'emr_reference', 'mobile' AS 'type', 'home' AS 'location', mobile.`value` AS 'val' FROM demographic d LEFT JOIN ( SELECT demographic_no, `value`, date_time, id FROM demographicExt WHERE key_val LIKE 'demo_cell' ) mobile ON( d.demographic_no = mobile.demographic_no ) UNION ALL SELECT archiveHome.id AS 'emr_id', archiveHome.demographic_no, archiveHome.lastUpdateDate AS 'effective_date', archiveHome.id AS 'emr_reference', 'phone' AS 'type', 'home' AS 'location', CONCAT( archiveHome.phone, IF( archiveHomeExt.`value` IS NOT NULL AND archiveHomeExt.`value` <> '', CONCAT( 'ext: ', archiveHomeExt.`value` ), '' ) ) AS 'val' FROM demographicArchive archiveHome LEFT JOIN ( SELECT demographic_no, `value`, archiveId FROM demographicExtArchive WHERE key_val LIKE 'hPhoneExt' ) archiveHomeExt ON( archiveHome.id = archiveHomeExt.archiveId ) UNION ALL SELECT archiveWork.id AS 'emr_id', archiveWork.demographic_no, archiveWork.lastUpdateDate AS 'effective_date', archiveWork.id AS 'emr_reference', 'phone' AS 'type', 'work' AS 'location', CONCAT( archiveWork.phone2, IF( archiveWorkExt.`value` IS NOT NULL AND archiveWorkExt.`value` <> '', CONCAT( 'ext: ', archiveWorkExt.`value` ), '' ) ) AS 'val' FROM demographicArchive archiveWork LEFT JOIN ( SELECT demographic_no, `value`, archiveId FROM demographicExtArchive WHERE key_val LIKE 'wPhoneExt' ) archiveWorkExt ON( archiveWork.id = archiveWorkExt.archiveId ) UNION ALL SELECT archiveEmail.id AS 'emr_id', archiveEmail.demographic_no, archiveEmail.lastUpdateDate AS 'effective_date', archiveEmail.id AS 'emr_reference', 'email' AS 'type', 'home' AS 'location', archiveEmail.email AS 'val' FROM demographicArchive archiveEmail UNION ALL SELECT archiveD.id AS 'emr_id', archiveD.demographic_no, IFNULL(archiveMobile.date_time, archiveD.lastUpdateDate) AS 'effective_date', archiveD.id AS 'emr_reference', 'mobile' AS 'type', 'home' AS 'location', archiveMobile.`value` AS 'val' FROM demographicArchive archiveD LEFT JOIN ( SELECT demographic_no, `value`, date_time, archiveId FROM demographicExtArchive WHERE key_val LIKE 'demo_cell' ) archiveMobile ON( archiveD.id = archiveMobile.archiveId ) ) contact"
    },
    {
        "target": "EntryAttribute.006.003",
        "query": "SELECT 'demographic' AS source_table, 6.003 AS attribute_id, contact.demographic_no AS emr_entry_id, NULL AS code_system, NULL AS code_value, contact.val AS text_value, NULL AS date_value, NULL AS boolean_value, NULL AS numeric_value, contact.emr_id AS emr_id, DATE_FORMAT(TIMESTAMPADD(MICROSECOND, -1, TIMESTAMPADD(DAY, 1, contact.effective_date)), '%Y-%m-%dT%T.%fZ') AS effective_date, contact.emr_reference AS emr_reference FROM ( SELECT home.demographic_no AS 'emr_id', home.demographic_no, home.lastUpdateDate AS 'effective_date', NULL AS 'emr_reference', 'phone' AS 'type', 'home' AS 'location', CONCAT( home.phone, IF( homeExt.`value` IS NOT NULL AND homeExt.`value` <> '', CONCAT( 'ext: ', homeExt.`value` ), '' ) ) AS 'val' FROM demographic home LEFT JOIN ( SELECT demographic_no, `value` FROM demographicExt WHERE key_val LIKE 'hPhoneExt' ) homeExt ON( home.demographic_no = homeExt.demographic_no ) UNION ALL SELECT `work`.demographic_no AS 'emr_id', `work`.demographic_no, `work`.lastUpdateDate AS 'effective_date', NULL AS 'emr_reference', 'phone' AS 'type', 'work' AS 'location', CONCAT( `work`.phone2, IF( workExt.`value` IS NOT NULL AND workExt.`value` <> '', CONCAT( 'ext: ', workExt.`value` ), '' ) ) AS 'val' FROM demographic `work` LEFT JOIN ( SELECT demographic_no, `value` FROM demographicExt WHERE key_val LIKE 'wPhoneExt' ) workExt ON( `work`.demographic_no = workExt.demographic_no ) UNION ALL SELECT email.demographic_no AS 'emr_id', email.demographic_no, email.lastUpdateDate AS 'effective_date', NULL AS 'emr_reference', 'email' AS 'type', 'home' AS 'location', email.email AS 'val' FROM demographic email UNION ALL SELECT d.demographic_no AS 'emr_id', d.demographic_no, IFNULL(mobile.date_time, d.lastUpdateDate) AS 'effective_date', mobile.id AS 'emr_reference', 'mobile' AS 'type', 'home' AS 'location', mobile.`value` AS 'val' FROM demographic d LEFT JOIN ( SELECT demographic_no, `value`, date_time, id FROM demographicExt WHERE key_val LIKE 'demo_cell' ) mobile ON( d.demographic_no = mobile.demographic_no ) UNION ALL SELECT archiveHome.id AS 'emr_id', archiveHome.demographic_no, archiveHome.lastUpdateDate AS 'effective_date', archiveHome.id AS 'emr_reference', 'phone' AS 'type', 'home' AS 'location', CONCAT( archiveHome.phone, IF( archiveHomeExt.`value` IS NOT NULL AND archiveHomeExt.`value` <> '', CONCAT( 'ext: ', archiveHomeExt.`value` ), '' ) ) AS 'val' FROM demographicArchive archiveHome LEFT JOIN ( SELECT demographic_no, `value`, archiveId FROM demographicExtArchive WHERE key_val LIKE 'hPhoneExt' ) archiveHomeExt ON( archiveHome.id = archiveHomeExt.archiveId ) UNION ALL SELECT archiveWork.id AS 'emr_id', archiveWork.demographic_no, archiveWork.lastUpdateDate AS 'effective_date', archiveWork.id AS 'emr_reference', 'phone' AS 'type', 'work' AS 'location', CONCAT( archiveWork.phone2, IF( archiveWorkExt.`value` IS NOT NULL AND archiveWorkExt.`value` <> '', CONCAT( 'ext: ', archiveWorkExt.`value` ), '' ) ) AS 'val' FROM demographicArchive archiveWork LEFT JOIN ( SELECT demographic_no, `value`, archiveId FROM demographicExtArchive WHERE key_val LIKE 'wPhoneExt' ) archiveWorkExt ON( archiveWork.id = archiveWorkExt.archiveId ) UNION ALL SELECT archiveEmail.id AS 'emr_id', archiveEmail.demographic_no, archiveEmail.lastUpdateDate AS 'effective_date', archiveEmail.id AS 'emr_reference', 'email' AS 'type', 'home' AS 'location', archiveEmail.email AS 'val' FROM demographicArchive archiveEmail UNION ALL SELECT archiveD.id AS 'emr_id', archiveD.demographic_no, IFNULL(archiveMobile.date_time, archiveD.lastUpdateDate) AS 'effective_date', archiveD.id AS 'emr_reference', 'mobile' AS 'type', 'home' AS 'location', archiveMobile.`value` AS 'val' FROM demographicArchive archiveD LEFT JOIN ( SELECT demographic_no, `value`, date_time, archiveId FROM demographicExtArchive WHERE key_val LIKE 'demo_cell' ) archiveMobile ON( archiveD.id = archiveMobile.archiveId ) ) contact"
    },
    {
        "target": "Entry.007",
        "query": "SELECT 'casemgmt_note' AS source_table, 007 as entry_id, cn.note_id AS emr_id, cn.demographic_no AS emr_patient_id FROM casemgmt_note cn INNER JOIN ( SELECT max(note_id) AS note_id FROM casemgmt_note WHERE provider_no != -1 AND include_issue_innote IN (0,1) GROUP BY uuid ) note ON (note.note_id = cn.note_id)"
    },
    {
        "target": "EntryState.007",
        "query": "SELECT 'casemgmt_note' AS source_table, 007 as entry_id, cn.note_id AS emr_id, cn.signed AS state, cn.observation_date AS effective_date, NULL AS emr_reference FROM casemgmt_note cn INNER JOIN ( SELECT max(note_id) AS note_id FROM casemgmt_note WHERE provider_no != -1 AND include_issue_innote IN (0,1) GROUP BY uuid ) note ON (note.note_id = cn.note_id)"
    },
    {
        "target": "EntryAttribute.007.001",
        "query": "SELECT 'casemgmt_note' AS source_table, 7.001 AS attribute_id, cn.note_id AS emr_entry_id, NULL AS code_system, NULL AS code_value, NULL AS text_value, cn.observation_date AS date_value, NULL AS boolean_value, NULL AS numeric_value, cn.note_id AS emr_id, cn.observation_date AS effective_date, NULL AS emr_reference FROM casemgmt_note cn INNER JOIN ( SELECT max(note_id) AS note_id FROM casemgmt_note WHERE provider_no != -1 AND include_issue_innote IN (0,1) GROUP BY uuid ) note ON (note.note_id = cn.note_id)"
    },
    {
        "target": "EntryAttribute.007.002",
        "query": "SELECT 'casemgmt_note' AS source_table, 7.002 AS attribute_id, cn.note_id AS emr_entry_id, NULL AS code_system, NULL AS code_value, CONCAT( lli.label, ',', a.reason ) AS text_value, NULL AS date_value, NULL AS boolean_value, NULL AS numeric_value, cn.note_id AS emr_id, cn.observation_date AS effective_date, a.appointment_no AS emr_reference FROM casemgmt_note cn INNER JOIN ( SELECT max(note_id) AS note_id FROM casemgmt_note WHERE provider_no != -1 AND include_issue_innote IN (0,1) GROUP BY uuid ) note ON (note.note_id = cn.note_id) INNER JOIN appointment a ON (cn.appointmentNo > 0 AND a.appointment_no = cn.appointmentNo) INNER JOIN LookupListItem lli ON(a.reasonCode > 0 AND a.reasonCode = lli.id)"
    },
    {
        "target": "EntryAttribute.007.003",
        "query": "SELECT 'casemgmt_note' AS source_table, 7.003 AS attribute_id, cn.note_id AS emr_entry_id, 'OSCAR' AS code_system, NULL AS code_value, Ifnull(aty.name, a.TYPE) AS text_value, NULL AS date_value, NULL AS boolean_value, NULL AS numeric_value, cn.note_id AS emr_id, cn.observation_date AS effective_date, a.appointment_no AS emr_reference FROM casemgmt_note cn inner join (SELECT Max(note_id) AS note_id FROM casemgmt_note WHERE provider_no != -1 AND include_issue_innote IN (0,1) GROUP BY uuid) note ON ( note.note_id = cn.note_id ) inner join appointment a ON ( cn.appointmentNo > 0 AND a.appointment_no = cn.appointmentNo ) left join appointmentType aty ON ( a.TYPE = aty.id )"
    },
    {
        "target": "EntryAttribute.007.004",
        "query": "SELECT 'casemgmt_note' AS source_table, 7.004 AS attribute_id, cn.note_id AS emr_entry_id, 'OSCAR' AS code_system, cn.encounter_type AS code_value, NULL AS text_value, NULL AS date_value, NULL AS boolean_value, NULL AS numeric_value, cn.note_id AS emr_id, cn.observation_date AS effective_date, NULL AS emr_reference FROM casemgmt_note cn INNER JOIN (SELECT Max(note_id) AS note_id FROM casemgmt_note WHERE provider_no != -1 AND include_issue_innote IN (0,1) GROUP BY uuid) note ON ( note.note_id = cn.note_id )"
    },
    {
        "target": "EntryAttribute.007.006",
        "query": "SELECT 'casemgmt_note' AS source_table, 7.006 AS attribute_id, cn.note_id AS emr_entry_id, 'MSP minimal ICD9' AS code_system, bill.dx_code1 AS code_value, NULL AS text_value, NULL AS date_value, NULL AS boolean_value, NULL AS numeric_value, cn.note_id AS emr_id, cn.observation_date AS effective_date, bill.billingmaster_no AS emr_reference FROM casemgmt_note cn INNER JOIN ( SELECT max(note_id) AS note_id FROM casemgmt_note WHERE provider_no != -1 AND include_issue_innote IN (0,1) GROUP BY uuid ) note ON (note.note_id = cn.note_id) LEFT JOIN ( SELECT bm2.appointment_no, bm2.dx_code1, bm2.billingmaster_no FROM billingmaster bm2 INNER JOIN ( SELECT MIN(bm.billingmaster_no) AS billingmaster_no FROM billingmaster bm WHERE bm.billingstatus NOT LIKE 'D' AND bm.appointment_no > 0 GROUP BY bm.appointment_no ) appt ON (appt.billingmaster_no = bm2.billingmaster_no) ) bill ON (cn.appointmentNo > 0 AND bill.appointment_no = cn.appointmentNo) WHERE bill.dx_code1 IS NOT NULL"
    },
    {
        "target": "EntryAttribute.007.007",
        "query": "SELECT 'casemgmt_note' AS source_table, 7.007 AS attribute_id, cn.note_id AS emr_entry_id, 'MSP minimal ICD9' AS code_system, bill.dx_code1 AS code_value, NULL AS text_value, NULL AS date_value, NULL AS boolean_value, NULL AS numeric_value, cn.note_id AS emr_id, cn.observation_date AS effective_date, bill.billingmaster_no AS emr_reference FROM casemgmt_note cn INNER JOIN ( SELECT max(note_id) AS note_id FROM casemgmt_note WHERE provider_no != -1 AND include_issue_innote IN (0,1) GROUP BY uuid ) note ON (note.note_id = cn.note_id) LEFT JOIN ( SELECT bm2.appointment_no, bm2.dx_code1, bm2.billingmaster_no FROM billingmaster bm2 INNER JOIN ( SELECT SUBSTRING_INDEX( SUBSTRING_INDEX(numberlist,',',2),',',-1 ) AS billingmaster_no FROM ( SELECT GROUP_CONCAT(bm.billingmaster_no) AS numberlist FROM billingmaster bm WHERE bm.billingstatus NOT LIKE 'D' AND bm.appointment_no > 0 GROUP BY bm.appointment_no HAVING COUNT(bm.appointment_no) > 1 ) second_number ) appt ON (appt.billingmaster_no = bm2.billingmaster_no) ) bill ON (cn.appointmentNo > 0 AND bill.appointment_no = cn.appointmentNo) WHERE bill.dx_code1 IS NOT NULL"
    },
    {
        "target": "EntryAttribute.007.008",
        "query": "SELECT 'casemgmt_note' AS source_table, 7.008 AS attribute_id, cn.note_id AS emr_entry_id, 'MSP' AS code_system, bill.billing_code AS code_value, NULL AS text_value, NULL AS date_value, NULL AS boolean_value, NULL AS numeric_value, cn.note_id AS emr_id, cn.observation_date AS effective_date, bill.billingmaster_no AS emr_reference FROM casemgmt_note cn INNER JOIN ( SELECT max(note_id) AS note_id FROM casemgmt_note WHERE provider_no != -1 AND include_issue_innote IN (0,1) GROUP BY uuid ) note ON (note.note_id = cn.note_id) LEFT JOIN ( SELECT bm2.appointment_no, bm2.billing_code, bm2.billingmaster_no FROM billingmaster bm2 INNER JOIN ( SELECT MIN(bm.billingmaster_no) AS billingmaster_no FROM billingmaster bm WHERE bm.billingstatus NOT LIKE 'D' AND bm.appointment_no > 0 GROUP BY bm.appointment_no ) appt ON (appt.billingmaster_no = bm2.billingmaster_no) ) bill ON (cn.appointmentNo > 0 AND bill.appointment_no = cn.appointmentNo) WHERE bill.billing_code IS NOT NULL"
    },
    {
        "target": "Entry.009",
        "query": "SELECT 'measurements' AS source_table, 009 as entry_id, id AS emr_id , demographicNo AS emr_patient_id FROM measurements"
    },
    {
        "target": "EntryState.009",
        "query": "SELECT 'measurements' AS source_table, 009 as entry_id, id AS emr_id , 'A' AS state , least(dateEntered,dateObserved) AS effective_date , NULL AS emr_reference FROM measurements"
    },
    {
        "target": "EntryAttribute.009.001",
        "query": "SELECT 'measurements' AS source_table, 9.001 AS attribute_id, m.id AS emr_entry_id, CASE WHEN identifier.val IS NOT NULL AND identifier.val <> '' THEN 'LOINC' ELSE 'OSCAR' END AS code_system , CASE WHEN identifier.val IS NOT NULL AND identifier.val <> '' THEN identifier.val ELSE m.type END AS code_value, IFNULL( `name`.keyval, mt.typeDescription ) AS text_value , NULL AS date_value , NULL AS boolean_value , NULL AS numeric_value , m.id AS emr_id , least(dateEntered,dateObserved) AS effective_date , identifier.id AS emr_reference FROM measurements AS m LEFT JOIN measurementsExt identifier ON ( m.id = identifier.measurement_id AND identifier.keyval = 'identifier' ) LEFT JOIN measurementsExt `name` ON ( m.id = `name`.measurement_id AND `name`.keyval = 'name' ) LEFT JOIN ( SELECT max(typeDescription) as typeDescription, type FROM measurementType mt GROUP BY type HAVING COUNT(type) > - 1 ) mt ON ( mt.type = m.type AND m.type <> '' ) WHERE ( m.demographicNo IS NOT NULL AND m.demographicNo <> '' AND m.demographicNo > 0 )"
    },
    {
        "target": "EntryAttribute.009.002",
        "query": "SELECT 'measurements' AS source_table , 9.002 AS attribute_id , m.id AS emr_entry_id , NULL AS code_system , NULL AS code_value, NULL AS text_value , m.dateObserved AS date_value , NULL AS boolean_value , NULL AS numeric_value , m.id AS emr_id , least(dateEntered,dateObserved) AS effective_date , NULL AS emr_reference FROM measurements AS m WHERE ( m.demographicNo IS NOT NULL AND m.demographicNo <> '' AND m.demographicNo > 0)"
    },
    {
        "target": "EntryAttribute.009.003",
        "query": "SELECT 'measurements' AS source_table , 9.003 AS attribute_id , m.id AS emr_entry_id , NULL AS code_system , NULL AS code_value, m.dataField AS text_value , NULL AS date_value , NULL AS boolean_value , NULL AS numeric_value , m.id AS emr_id , least(dateEntered,dateObserved) AS effective_date , NULL AS emr_reference FROM measurements AS m WHERE ( m.demographicNo IS NOT NULL AND m.demographicNo <> '' AND m.demographicNo > 0)"
    },
    {
        "target": "EntryAttribute.009.004",
        "query": "SELECT 'measurements' AS source_table , 9.004 AS attribute_id , m.id AS emr_entry_id , NULL AS code_system , NULL AS code_value, CASE WHEN `range`.val IS NOT NULL THEN `range`.val WHEN `minimum`.val IS NOT NULL OR `maximum`.val IS NOT NULL THEN TRIM( CONCAT( IF( `minimum`.val IS NOT NULL, CONCAT('Min ',`minimum`.val), '' ), IF(`maximum`.val IS NOT NULL, CONCAT(' Max ', `maximum`.val), '' ) ) ) ELSE IFNULL( m.measuringInstruction, mt.measuringInstruction ) END AS text_value , NULL AS date_value , NULL AS boolean_value , NULL AS numeric_value , m.id AS emr_id , least(dateEntered,dateObserved) AS effective_date , COALESCE( `range`.id, `minimum`.id, `maximum`.id ) AS emr_reference FROM measurements AS m LEFT JOIN measurementsExt `range` ON ( m.id = `range`.measurement_id AND `range`.keyval = 'range' ) LEFT JOIN measurementsExt `minimum` ON ( m.id = `minimum`.measurement_id AND `minimum`.keyval = 'minimum' ) LEFT JOIN measurementsExt `maximum` ON ( m.id = `maximum`.measurement_id AND `maximum`.keyval = 'maximum' ) LEFT JOIN ( SELECT max(measuringInstruction) as measuringInstruction, type FROM measurementType mt GROUP BY type HAVING COUNT(type) > -1 ) mt ON( mt.type = m.type AND m.type <> '' ) WHERE ( m.demographicNo IS NOT NULL AND m.demographicNo <> '' AND m.demographicNo > 0)"
    },
    {
        "target": "EntryAttribute.009.005",
        "query": "SELECT 'measurements' AS source_table , 9.005 AS attribute_id , m.id AS emr_entry_id , NULL AS code_system , NULL AS code_value, COALESCE(`unit`.val, m.measuringInstruction, mt.measuringInstruction ) AS text_value , NULL AS date_value , NULL AS boolean_value , NULL AS numeric_value , m.id AS emr_id , least(dateEntered,dateObserved) AS effective_date , `unit`.id AS emr_reference FROM measurements AS m LEFT JOIN measurementsExt `unit` ON ( m.id = `unit`.measurement_id AND `unit`.keyval = 'unit' ) LEFT JOIN ( SELECT max(measuringInstruction) as measuringInstruction, type FROM measurementType mt GROUP BY type HAVING COUNT(type) > -1 ) mt ON( mt.type = m.type AND m.type <> '' ) WHERE ( m.demographicNo IS NOT NULL AND m.demographicNo <> '' AND m.demographicNo > 0)"
    },
    {
        "target": "EntryAttribute.009.006",
        "query": "SELECT 'measurements' AS source_table , 9.006 AS attribute_id , m.id AS emr_entry_id , 'HL7 v2x' AS code_system , `olis_status`.val AS code_value, NULL AS text_value , NULL AS date_value , NULL AS boolean_value , NULL AS numeric_value , m.id AS emr_id , least(dateEntered,dateObserved) AS effective_date , `olis_status`.id AS emr_reference FROM measurements AS m LEFT JOIN measurementsExt `olis_status` ON ( m.id = `olis_status`.measurement_id AND `olis_status`.keyval = 'olis_status' ) WHERE ( m.demographicNo IS NOT NULL AND m.demographicNo <> '' AND m.demographicNo > 0)"
    },
    {
        "target": "EntryAttribute.009.007",
        "query": "SELECT 'measurements' AS source_table , 9.007 AS attribute_id , m.id AS emr_entry_id , NULL AS code_system , NULL AS code_value, IFNULL(`labname`.val, CONCAT( p.first_name, ' ', p.last_name ) ) AS text_value , NULL AS date_value , NULL AS boolean_value , NULL AS numeric_value , m.id AS emr_id , least(dateEntered,dateObserved) AS effective_date , `labname`.id AS emr_reference FROM measurements AS m LEFT JOIN measurementsExt `labname` ON ( m.id = `labname`.measurement_id AND `labname`.keyval = 'labname' ) LEFT JOIN provider p ON (p.provider_no = m.providerNo AND m.providerNo IS NOT NULL AND m.providerNo > 0) WHERE ( m.demographicNo IS NOT NULL AND m.demographicNo <> '' AND m.demographicNo > 0)"
    },
    {
        "target": "Entry.011",
        "query": "SELECT 'preventions' AS source_table, 011 as entry_id, p.id AS emr_id, p.demographic_no AS emr_patient_id FROM preventions p INNER JOIN preventionsExt `dose` ON ( p.id = `dose`.prevention_id AND `dose`.keyval = 'dose' ) WHERE p.deleted = 0"
    },
    {
        "target": "EntryState.011",
        "query": "SELECT 'preventions' AS source_table, 011 as entry_id, p.id AS emr_id, 'A' AS state, DATE_FORMAT(TIMESTAMPADD(MICROSECOND ,- 1 ,TIMESTAMPADD(DAY , 1 , p.lastUpdateDate )) , '%Y-%m-%dT%T.%fZ') AS effective_date, NULL AS emr_reference FROM preventions p INNER JOIN preventionsExt `dose` ON ( p.id = `dose`.prevention_id AND `dose`.keyval = 'dose' ) WHERE p.deleted = 0"
    },
    {
        "target": "EntryAttribute.011.001",
        "query": "SELECT 'preventions' AS source_table , 11.001 AS attribute_id , p.id AS emr_entry_id , 'CVX' AS code_system , p.prevention_type AS code_value , `name`.val AS text_value , NULL AS date_value , NULL AS boolean_value , NULL AS numeric_value , p.id AS emr_id , DATE_FORMAT(TIMESTAMPADD(MICROSECOND ,- 1 ,TIMESTAMPADD(DAY , 1 , p.lastUpdateDate)) , '%Y-%m-%dT%T.%fZ') AS effective_date , `dose`.id AS emr_reference FROM preventions p INNER JOIN preventionsExt `dose` ON ( p.id = `dose`.prevention_id AND `dose`.keyval = 'dose' ) LEFT JOIN preventionsExt `name` ON ( `dose`.prevention_id = `name`.prevention_id AND `name`.keyval = 'name' ) WHERE p.deleted = 0"
    },
    {
        "target": "EntryAttribute.011.003",
        "query": "SELECT 'preventions' AS source_table , 11.003 AS attribute_id , p.id AS emr_entry_id , NULL AS code_system , NULL AS code_value , NULL AS text_value , DATE_FORMAT(TIMESTAMPADD(MICROSECOND ,- 1 ,TIMESTAMPADD(DAY , 1 , p.prevention_date)) , '%Y-%m-%dT%T.%fZ') AS date_value , NULL AS boolean_value , NULL AS numeric_value , p.id AS emr_id , DATE_FORMAT(TIMESTAMPADD(MICROSECOND ,- 1 ,TIMESTAMPADD(DAY , 1 , p.lastUpdateDate)) , '%Y-%m-%dT%T.%fZ') AS effective_date , `dose`.id AS emr_reference FROM preventions p INNER JOIN preventionsExt `dose` ON ( p.id = `dose`.prevention_id AND `dose`.keyval = 'dose' ) WHERE p.deleted = 0"
    },
    {
        "target": "EntryAttribute.011.005",
        "query": "SELECT 'preventions' AS source_table , 11.005 AS attribute_id , p.id AS emr_entry_id , NULL AS code_system , NULL AS code_value , `dose`.val AS text_value , NULL AS date_value , NULL AS boolean_value , NULL AS numeric_value , p.id AS emr_id , DATE_FORMAT(TIMESTAMPADD(MICROSECOND ,- 1 ,TIMESTAMPADD(DAY , 1 , p.lastUpdateDate)) , '%Y-%m-%dT%T.%fZ') AS effective_date , `dose`.id AS emr_reference FROM preventions p INNER JOIN preventionsExt `dose` ON ( p.id = `dose`.prevention_id AND `dose`.keyval = 'dose' ) WHERE p.deleted = 0"
    },
    {
        "target": "EntryAttribute.011.007",
        "query": "SELECT 'preventions' AS source_table , 11.007 AS attribute_id , p.id AS emr_entry_id , NULL AS code_system , NULL AS code_value , NULL AS text_value , NULL AS date_value , IF(p.refused > 0, 1, 0) AS boolean_value , NULL AS numeric_value , p.id AS emr_id , DATE_FORMAT(TIMESTAMPADD(MICROSECOND ,- 1 ,TIMESTAMPADD(DAY , 1 , p.lastUpdateDate)) , '%Y-%m-%dT%T.%fZ') AS effective_date , `dose`.id AS emr_reference FROM preventions p INNER JOIN preventionsExt `dose` ON ( p.id = `dose`.prevention_id AND `dose`.keyval = 'dose' ) WHERE p.deleted = 0"
    },
    {
        "target": "EntryAttribute.011.008",
        "query": "SELECT 'preventions' AS source_table , 11.008 AS attribute_id , p.id AS emr_entry_id , 'OSCAR' AS code_system , CASE WHEN p.refused = 1 THEN 'Refused' WHEN p.refused = 2 THEN 'Ineligible' ELSE NULL END AS code_value , `neverReason`.val AS text_value , NULL AS date_value , NULL AS boolean_value , NULL AS numeric_value , p.id AS emr_id , DATE_FORMAT(TIMESTAMPADD(MICROSECOND ,- 1 ,TIMESTAMPADD(DAY , 1 , p.lastUpdateDate)) , '%Y-%m-%dT%T.%fZ') AS effective_date , `dose`.id AS emr_reference FROM preventions p INNER JOIN preventionsExt `dose` ON ( p.id = `dose`.prevention_id AND `dose`.keyval = 'dose' ) LEFT JOIN preventionsExt `neverReason` ON ( `dose`.prevention_id = `neverReason`.prevention_id AND `neverReason`.keyval = 'neverReason' ) WHERE p.deleted = 0"
    },
    {
        "target": "EntryAttribute.011.010",
        "query": "SELECT 'preventions' AS source_table , 11.010 AS attribute_id , p.id AS emr_entry_id , NULL AS code_system , NULL AS code_value , `location`.val AS text_value , NULL AS date_value , NULL AS boolean_value , NULL AS numeric_value , p.id AS emr_id , DATE_FORMAT(TIMESTAMPADD(MICROSECOND ,- 1 ,TIMESTAMPADD(DAY , 1 , p.lastUpdateDate)) , '%Y-%m-%dT%T.%fZ') AS effective_date , `dose`.id AS emr_reference FROM preventions p INNER JOIN preventionsExt `dose` ON ( p.id = `dose`.prevention_id AND `dose`.keyval = 'dose' ) LEFT JOIN preventionsExt `location` ON ( `dose`.prevention_id = `location`.prevention_id AND `location`.keyval = 'location' ) WHERE p.deleted = 0"
    },
    {
        "target": "EntryAttribute.011.012",
        "query": "SELECT 'preventions' AS source_table , 11.012 AS attribute_id , p.id AS emr_entry_id , NULL AS code_system , NULL AS code_value , `route`.val AS text_value , NULL AS date_value , NULL AS boolean_value , NULL AS numeric_value , p.id AS emr_id , DATE_FORMAT(TIMESTAMPADD(MICROSECOND ,- 1 ,TIMESTAMPADD(DAY , 1 , p.lastUpdateDate)) , '%Y-%m-%dT%T.%fZ') AS effective_date , `dose`.id AS emr_reference FROM preventions p INNER JOIN preventionsExt `dose` ON ( p.id = `dose`.prevention_id AND `dose`.keyval = 'dose' ) LEFT JOIN preventionsExt `route` ON ( `dose`.prevention_id = `route`.prevention_id AND `route`.keyval = 'route' ) WHERE p.deleted = 0"
    },
    {
        "target": "EntryAttribute.011.013",
        "query": "SELECT 'preventions' AS source_table , 11.013 AS attribute_id , p.id AS emr_entry_id , NULL AS code_system , NULL AS code_value , `lot`.val AS text_value , NULL AS date_value , NULL AS boolean_value , NULL AS numeric_value , p.id AS emr_id , DATE_FORMAT(TIMESTAMPADD(MICROSECOND ,- 1 ,TIMESTAMPADD(DAY , 1 , p.lastUpdateDate)) , '%Y-%m-%dT%T.%fZ') AS effective_date , `dose`.id AS emr_reference FROM preventions p INNER JOIN preventionsExt `dose` ON ( p.id = `dose`.prevention_id AND `dose`.keyval = 'dose' ) LEFT JOIN preventionsExt `lot` ON ( `dose`.prevention_id = `lot`.prevention_id AND `lot`.keyval = 'lot' ) WHERE p.deleted = 0"
    },
    {
        "target": "Entry.012",
        "query": "SELECT 'drugs' AS source_table, 012 as entry_id, drugid AS emr_id, demographic_no AS emr_patient_id FROM drugs"
    },
    {
        "target": "EntryState.012",
        "query": "SELECT 'drugs' AS source_table, 012 AS entry_id, drugid AS emr_id, 'Active' AS STATE, CAST( COALESCE( CASE WHEN written_date = '0000-00-00' THEN NULL ELSE written_date END, create_date ) AS DATE ) AS effective_date, NULL AS emr_reference FROM drugs UNION ALL SELECT 'drugs' AS source_table, 012 AS entry_id, drugid AS emr_id, CONCAT('Archived: ', archived_reason) AS STATE, COALESCE( archived_date, lastUpdateDate ) AS effective_date, NULL AS emr_reference FROM drugs WHERE archived = 1"
    },
    {
        "target": "EntryAttribute.012.001",
        "query": "SELECT 'drugs' AS source_table, 12.001 AS attribute_id, d.drugid AS emr_entry_id, CASE WHEN regional_identifier IS NOT NULL AND regional_identifier <> '' THEN 'DIN' WHEN GCN_SEQNO IS NOT NULL AND GCN_SEQNO <> '' THEN 'DrugRef' WHEN GN IS NOT NULL AND GN NOT IN ('','null') THEN 'Generic Name' ELSE NULL END AS code_system, CASE WHEN regional_identifier IS NOT NULL AND regional_identifier <> '' THEN regional_identifier WHEN GCN_SEQNO IS NOT NULL AND GCN_SEQNO <> '' THEN GCN_SEQNO WHEN GN IS NOT NULL AND GN NOT IN ('','null') THEN GN ELSE NULL END AS code_value, NULL AS text_value, NULL AS date_value, NULL AS boolean_value, NULL AS numeric_value, d.drugid AS emr_id, CAST(Coalesce(CASE WHEN written_date = '0000-00-00' THEN NULL ELSE written_date END, create_date) as date) AS effective_date, NULL AS emr_reference FROM drugs d"
    },
    {
        "target": "EntryAttribute.012.002",
        "query": "SELECT 'drugs' AS source_table , 12.002 AS attribute_id , d.drugid AS emr_entry_id , 'ATC' AS code_system , ATC AS code_value , NULL AS text_value , DATE_FORMAT(TIMESTAMPADD(MICROSECOND ,- 1 ,TIMESTAMPADD(DAY , 1 , written_date)) , '%Y-%m-%dT%T.%fZ') AS date_value , NULL AS boolean_value , NULL AS numeric_value , d.drugid AS emr_id , CAST(Coalesce(CASE WHEN written_date = '0000-00-00' THEN NULL ELSE written_date END, create_date) as date) AS effective_date , NULL AS emr_reference FROM drugs d WHERE ATC IS NOT NULL"
    },
    {
        "target": "EntryAttribute.012.003",
        "query": "SELECT 'drugs' AS source_table , 12.003 AS attribute_id , d.drugid AS emr_entry_id , CASE WHEN d.outside_provider_name IS NOT NULL AND d.outside_provider_name <> '' THEN 'CFPC' ELSE 'OSCAR' END AS code_system , CASE WHEN d.outside_provider_name IS NOT NULL AND d.outside_provider_name <> '' THEN d.outside_provider_ohip ELSE IFNULL(p.provider_no, p2.provider_no) END AS code_value , CASE WHEN d.outside_provider_name IS NOT NULL AND d.outside_provider_name <> '' THEN d.outside_provider_name ELSE CONCAT( IFNULL(p.first_name,p2.first_name), ' ', IFNULL(p.last_name,p2.last_name) ) END AS text_value , NULL AS date_value , NULL AS boolean_value , NULL AS numeric_value , d.drugid AS emr_id , CAST(Coalesce(CASE WHEN written_date = '0000-00-00' THEN NULL ELSE written_date END, create_date) as date) AS effective_date , pr.script_no AS emr_reference FROM drugs d LEFT JOIN prescription pr ON( pr.script_no = d.script_no ) LEFT JOIN provider p ON (pr.provider_no = p.provider_no AND pr.provider_no IS NOT NULL ) LEFT JOIN provider p2 ON ( d.provider_no = p2.provider_no AND d.provider_no IS NOT NULL AND d.provider_no <> '' )"
    },
    {
        "target": "EntryAttribute.012.004",
        "query": "SELECT 'drugs' AS source_table , 12.004 AS attribute_id , d.drugid AS emr_entry_id , NULL AS code_system , NULL AS code_value , LEFT(TRIM( SUBSTRING_INDEX( SUBSTRING_INDEX(special, '\n', 2), '\n', -1) ), 100) AS text_value , NULL AS date_value , NULL AS boolean_value , NULL AS numeric_value , d.drugid AS emr_id , CAST(Coalesce(CASE WHEN written_date = '0000-00-00' THEN NULL ELSE written_date END, create_date) as date) AS effective_date , NULL AS emr_reference FROM drugs d"
    },
    {
        "target": "EntryAttribute.012.005",
        "query": "SELECT 'drugs' AS source_table , 12.005 AS attribute_id , d.drugid AS emr_entry_id , NULL AS code_system , NULL AS code_value , NULL AS text_value , NULL AS date_value , prn AS boolean_value , NULL AS numeric_value , d.drugid AS emr_id , CAST(Coalesce(CASE WHEN written_date = '0000-00-00' THEN NULL ELSE written_date END, create_date) as date) AS effective_date , NULL AS emr_reference FROM drugs d"
    },
    {
        "target": "EntryAttribute.012.006",
        "query": "SELECT 'drugs' AS source_table , 12.006 AS attribute_id , d.drugid AS emr_entry_id , NULL AS code_system , NULL AS code_value , NULL AS text_value , NULL AS date_value , NULL AS boolean_value , d.takemax AS numeric_value , d.drugid AS emr_id , CAST(Coalesce(CASE WHEN written_date = '0000-00-00' THEN NULL ELSE written_date END, create_date) as date) AS effective_date , NULL AS emr_reference FROM drugs d"
    },
    {
        "target": "EntryAttribute.012.007",
        "query": "SELECT 'drugs' AS source_table , 12.007 AS attribute_id , d.drugid AS emr_entry_id , 'CDPD' AS code_system , d.drug_form AS code_value , NULL AS text_value , NULL AS date_value , NULL AS boolean_value , NULL AS numeric_value , d.drugid AS emr_id , CAST(Coalesce(CASE WHEN written_date = '0000-00-00' THEN NULL ELSE written_date END, create_date) as date) AS effective_date , NULL AS emr_reference FROM drugs d"
    },
    {
        "target": "EntryAttribute.012.008",
        "query": "SELECT 'drugs' AS source_table , 12.008 AS attribute_id , d.drugid AS emr_entry_id , NULL AS code_system , NULL AS code_value , NULL AS text_value , DATE_FORMAT(TIMESTAMPADD(MICROSECOND ,- 1 ,TIMESTAMPADD(DAY , 1 , d.rx_date)) , '%Y-%m-%dT%T.%fZ') AS date_value , NULL AS boolean_value , NULL AS numeric_value , d.drugid AS emr_id , CAST(Coalesce(CASE WHEN written_date = '0000-00-00' THEN NULL ELSE written_date END, create_date) as date) AS effective_date , NULL AS emr_reference FROM drugs d"
    },
    {
        "target": "EntryAttribute.012.009",
        "query": "SELECT 'drugs' AS source_table , 12.009 AS attribute_id , d.drugid AS emr_entry_id , NULL AS code_system , NULL AS code_value , NULL AS text_value , DATE_FORMAT(TIMESTAMPADD(MICROSECOND ,- 1 ,TIMESTAMPADD( DAY , 1 , CASE WHEN YEAR(d.archived_date) < 1900 THEN d.end_date WHEN DATE(d.archived_date) < DATE(d.end_date) THEN d.archived_date ELSE d.end_date END ) ) , '%Y-%m-%dT%T.%fZ') AS date_value , NULL AS boolean_value , NULL AS numeric_value , d.drugid AS emr_id , CAST(Coalesce(CASE WHEN written_date = '0000-00-00' THEN NULL ELSE written_date END, create_date) as date) AS effective_date , NULL AS emr_reference FROM drugs d"
    },
    {
        "target": "EntryAttribute.012.010",
        "query": "SELECT 'drugs' AS source_table , 12.010 AS attribute_id , d.drugid AS emr_entry_id , dr.codingSystem AS code_system , dr.`code` AS code_value , dr.comments AS text_value , NULL AS date_value , NULL AS boolean_value , NULL AS numeric_value , d.drugid AS emr_id , CAST(Coalesce(CASE WHEN written_date = '0000-00-00' THEN NULL ELSE written_date END, create_date) as date) AS effective_date , dr.id AS emr_reference FROM drugs d LEFT JOIN drugReason dr ON (dr.drugId = d.drugid )"
    },
    {
        "target": "EntryAttribute.012.011",
        "query": "SELECT 'drugs' AS source_table , 12.011 AS attribute_id , d.drugid AS emr_entry_id , NULL AS code_system , NULL AS code_value , CASE WHEN DATE(d.archived_date) < DATE(d.end_date) THEN d.archived_reason ELSE 'Completed' END AS text_value , NULL AS date_value , NULL AS boolean_value , NULL AS numeric_value , d.drugid AS emr_id , CAST(Coalesce(CASE WHEN written_date = '0000-00-00' THEN NULL ELSE written_date END, create_date) as date) AS effective_date , NULL AS emr_reference FROM drugs d"
    },
    {
        "target": "EntryAttribute.012.012",
        "query": "SELECT 'drugs' AS source_table , 12.012 AS attribute_id , d.drugid AS emr_entry_id , NULL AS code_system , NULL AS code_value , CASE WHEN d.archived = 1 THEN 'Stopped' WHEN d.long_term = 1 THEN 'Long Term' WHEN DATE(d.end_date) < DATE( NOW() ) THEN 'Active' WHEN DATE(d.end_date) > DATE( NOW() ) THEN 'Completed' ELSE 'Unknown' END AS text_value , NULL AS date_value , NULL AS boolean_value , NULL AS numeric_value , d.drugid AS emr_id , CAST(Coalesce(CASE WHEN written_date = '0000-00-00' THEN NULL ELSE written_date END, create_date) as date) AS effective_date , NULL AS emr_reference FROM drugs d"
    },
    {
        "target": "EntryAttribute.012.013",
        "query": "SELECT 'drugs' AS source_table , 12.013 AS attribute_id , d.drugid AS emr_entry_id , 'CDPD' AS code_system , d.drug_form AS code_value , NULL AS text_value , NULL AS date_value , NULL AS boolean_value , NULL AS numeric_value , d.drugid AS emr_id , CAST(Coalesce(CASE WHEN written_date = '0000-00-00' THEN NULL ELSE written_date END, create_date) as date) AS effective_date , NULL AS emr_reference FROM drugs d"
    },
    {
        "target": "EntryAttribute.012.014",
        "query": "SELECT 'drugs' AS source_table , 12.014 AS attribute_id , d.drugid AS emr_entry_id , NULL AS code_system , NULL AS code_value , d.dosage AS text_value , NULL AS date_value , NULL AS boolean_value , NULL AS numeric_value , d.drugid AS emr_id ,CAST(Coalesce(CASE WHEN written_date = '0000-00-00' THEN NULL ELSE written_date END, create_date) as date) AS effective_date , NULL AS emr_reference FROM drugs d"
    },
    {
        "target": "EntryAttribute.012.015",
        "query": "SELECT 'drugs' AS source_table , 12.014 AS attribute_id , d.drugid AS emr_entry_id , 'ANSI x3.50-1986' AS code_system , d.unit AS code_value , NULL AS text_value , NULL AS date_value , NULL AS boolean_value , NULL AS numeric_value , d.drugid AS emr_id , CAST(Coalesce(CASE WHEN written_date = '0000-00-00' THEN NULL ELSE written_date END, create_date) as date) AS effective_date , NULL AS emr_reference FROM drugs d"
    },
    {
        "target": "EntryAttribute.012.016",
        "query": "SELECT 'drugs' AS source_table , 12.016 AS attribute_id , d.drugid AS emr_entry_id , 'Latin' AS code_system , d.freqcode AS code_value , NULL AS text_value , NULL AS date_value , NULL AS boolean_value , NULL AS numeric_value , d.drugid AS emr_id , CAST(Coalesce(CASE WHEN written_date = '0000-00-00' THEN NULL ELSE written_date END, create_date) as date) AS effective_date , NULL AS emr_reference FROM drugs d"
    },
    {
        "target": "EntryAttribute.012.017",
        "query": "SELECT 'drugs' AS source_table , 12.017 AS attribute_id , d.drugid AS emr_entry_id , 'latin' AS code_system , d.route AS code_value , NULL AS text_value , NULL AS date_value , NULL AS boolean_value , NULL AS numeric_value , d.drugid AS emr_id , CAST(Coalesce(CASE WHEN written_date = '0000-00-00' THEN NULL ELSE written_date END, create_date) as date) AS effective_date , NULL AS emr_reference FROM drugs d"
    },
    {
        "target": "EntryAttribute.012.018",
        "query": "SELECT 'drugs' AS source_table , 12.018 AS attribute_id , d.drugid AS emr_entry_id , NULL AS code_system , NULL AS code_value , NULL AS text_value , NULL AS date_value , NULL AS boolean_value , d.duration AS numeric_value , d.drugid AS emr_id , CAST(Coalesce(CASE WHEN written_date = '0000-00-00' THEN NULL ELSE written_date END, create_date) as date) AS effective_date , NULL AS emr_reference FROM drugs d WHERE (d.duration is not null and d.duration regexp '^[0-9]+$')"
    },
    {
        "target": "EntryAttribute.012.019",
        "query": "SELECT 'drugs' AS source_table , 12.019 AS attribute_id , d.drugid AS emr_entry_id , 'OSCAR' AS code_system , d.durunit AS code_value , NULL AS text_value , NULL AS date_value , NULL AS boolean_value , NULL AS numeric_value , d.drugid AS emr_id , CAST(Coalesce(CASE WHEN written_date = '0000-00-00' THEN NULL ELSE written_date END, create_date) as date) AS effective_date , NULL AS emr_reference FROM drugs d"
    },
    {
        "target": "EntryAttribute.012.020",
        "query": "SELECT 'drugs' AS source_table , 12.020 AS attribute_id , d.drugid AS emr_entry_id , NULL AS code_system , NULL AS code_value , NULL AS text_value , NULL AS date_value , NULL AS boolean_value , d.quantity AS numeric_value , d.drugid AS emr_id , CAST(Coalesce(CASE WHEN written_date = '0000-00-00' THEN NULL ELSE written_date END, create_date) as date) AS effective_date , NULL AS emr_reference FROM drugs d WHERE (d.quantity is not null and d.quantity regexp '^[0-9]+$')"
    },
    {
        "target": "EntryAttribute.012.021",
        "query": "SELECT 'drugs' AS source_table , 12.021 AS attribute_id , d.drugid AS emr_entry_id , NULL AS code_system , NULL AS code_value , NULL AS text_value , NULL AS date_value , NULL AS boolean_value , d.refill_quantity AS numeric_value , d.drugid AS emr_id , CAST(Coalesce(CASE WHEN written_date = '0000-00-00' THEN NULL ELSE written_date END, create_date) as date) AS effective_date , NULL AS emr_reference FROM drugs d"
    },
    {
        "target": "EntryAttribute.012.022",
        "query": "SELECT 'drugs' AS source_table , 12.022 AS attribute_id , d.drugid AS emr_entry_id , NULL AS code_system , NULL AS code_value , NULL AS text_value , NULL AS date_value , d.long_term AS boolean_value , NULL AS numeric_value , d.drugid AS emr_id , CAST(Coalesce(CASE WHEN written_date = '0000-00-00' THEN NULL ELSE written_date END, create_date) as date) AS effective_date , NULL AS emr_reference FROM drugs d"
    },
    {
        "target": "Entry.014",
        "query": "SELECT 'dxresearch' AS source_table, 014 as entry_id, dxresearch_no AS emr_id, demographic_no AS emr_patient_id FROM dxresearch"
    },
    {
        "target": "EntryState.014",
        "query": "SELECT 'dxresearch' AS source_table, 014 as entry_id, dxresearch_no AS emr_id, 'A' AS state, DATE_FORMAT(start_date, '%Y-%m-%dT%T.%fZ') as effective_date, null AS emr_reference FROM dxresearch union SELECT 'dxresearch' AS source_table, 014 as entry_id, dxresearch_no AS emr_id, status AS state, DATE_ADD(update_date, INTERVAL 1 SECOND) as effective_date, null AS emr_reference FROM dxresearch"
    },
    {
        "target": "EntryAttribute.014.001",
        "query": "SELECT 'dxresearch' AS source_table, 14.001 AS attribute_id, dxresearch_no AS emr_entry_id, coding_system AS code_system, dxresearch_code AS code_value, NULL AS text_value, NULL AS date_value, NULL AS boolean_value, NULL AS numeric_value, dxresearch_no AS emr_id, start_date AS effective_date, NULL AS emr_reference FROM dxresearch"
    },
    {
        "target": "Entry.015",
        "query": "SELECT 'preventions' AS source_table, 015 as entry_id, p.id AS emr_id, p.demographic_no AS emr_patient_id FROM preventions p INNER JOIN preventionsExt `result` ON ( p.id = `result`.prevention_id AND `result`.keyval = 'result' ) WHERE p.deleted = 0"
    },
    {
        "target": "EntryState.015",
        "query": "SELECT 'preventions' AS source_table, 015 as entry_id, p.id AS emr_id, 'A' AS state, DATE_FORMAT(TIMESTAMPADD(MICROSECOND ,- 1 ,TIMESTAMPADD(DAY , 1 , p.lastUpdateDate )) , '%Y-%m-%dT%T.%fZ') AS effective_date, NULL AS emr_reference FROM preventions p INNER JOIN preventionsExt `result` ON ( p.id = `result`.prevention_id AND `result`.keyval = 'result' ) WHERE p.deleted = 0"
    },
    {
        "target": "EntryAttribute.015.001",
        "query": "SELECT 'preventions' AS source_table , 15.001 AS attribute_id , p.id AS emr_entry_id , 'OSCAR' AS code_system , p.prevention_type AS code_value , NULL AS text_value , NULL AS date_value , NULL AS boolean_value , NULL AS numeric_value , p.id AS emr_id , DATE_FORMAT(TIMESTAMPADD(MICROSECOND ,- 1 ,TIMESTAMPADD(DAY , 1 , p.lastUpdateDate)) , '%Y-%m-%dT%T.%fZ') AS effective_date , `result`.id AS emr_referenceSELECT FROM preventions p INNER JOIN preventionsExt `result` ON ( p.id = `result`.prevention_id AND `result`.keyval = 'result' ) WHERE p.deleted = 0"
    },
    {
        "target": "EntryAttribute.015.002",
        "query": "SELECT 'preventions' AS source_table , 15.002 AS attribute_id , p.id AS emr_entry_id , NULL AS code_system , NULL AS code_value , NULL AS text_value , DATE_FORMAT(TIMESTAMPADD(MICROSECOND ,- 1 ,TIMESTAMPADD(DAY , 1 , p.next_date)) , '%Y-%m-%dT%T.%fZ') AS date_value , NULL AS boolean_value , NULL AS numeric_value , p.id AS emr_id , DATE_FORMAT(TIMESTAMPADD(MICROSECOND ,- 1 ,TIMESTAMPADD(DAY , 1 , p.lastUpdateDate)) , '%Y-%m-%dT%T.%fZ') AS effective_date , `result`.id AS emr_referenceSELECT FROM preventions p INNER JOIN preventionsExt `result` ON ( p.id = `result`.prevention_id AND `result`.keyval = 'result' ) WHERE p.deleted = 0"
    },
    {
        "target": "EntryAttribute.015.003",
        "query": "SELECT 'preventions' AS source_table , 15.003 AS attribute_id , p.id AS emr_entry_id , NULL AS code_system , NULL AS code_value , NULL AS text_value , DATE_FORMAT(TIMESTAMPADD(MICROSECOND ,- 1 ,TIMESTAMPADD(DAY , 1 , p.prevention_date)) , '%Y-%m-%dT%T.%fZ') AS date_value , NULL AS boolean_value , NULL AS numeric_value , p.id AS emr_id , DATE_FORMAT(TIMESTAMPADD(MICROSECOND ,- 1 ,TIMESTAMPADD(DAY , 1 , p.lastUpdateDate)) , '%Y-%m-%dT%T.%fZ') AS effective_date , `result`.id AS emr_referenceSELECT FROM preventions p INNER JOIN preventionsExt `result` ON ( p.id = `result`.prevention_id AND `result`.keyval = 'result' ) WHERE p.deleted = 0"
    },
    {
        "target": "EntryAttribute.015.004",
        "query": "SELECT 'preventions' AS source_table , 15.004 AS attribute_id , p.id AS emr_entry_id , 'OSCAR' AS code_system , p.provider_no AS code_value , CONCAT( pr.first_name, ' ', pr.last_name ) AS text_value , NULL AS date_value , NULL AS boolean_value , NULL AS numeric_value , p.id AS emr_id , DATE_FORMAT(TIMESTAMPADD(MICROSECOND ,- 1 ,TIMESTAMPADD(DAY , 1 , p.lastUpdateDate)) , '%Y-%m-%dT%T.%fZ') AS effective_date , `result`.id AS emr_referenceSELECT FROM preventions p INNER JOIN preventionsExt `result` ON ( p.id = `result`.prevention_id AND `result`.keyval = 'result' ) LEFT JOIN provider pr ON (pr.provider_no = p.provider_no AND p.provider_no <> '') WHERE p.deleted = 0"
    },
    {
        "target": "EntryAttribute.015.006",
        "query": "SELECT 'preventions' AS source_table , 15.006 AS attribute_id , p.id AS emr_entry_id , NULL AS code_system , NULL AS code_value , reason.val AS text_value , NULL AS date_value , NULL AS boolean_value , NULL AS numeric_value , p.id AS emr_id , DATE_FORMAT(TIMESTAMPADD(MICROSECOND ,- 1 ,TIMESTAMPADD(DAY , 1 , p.lastUpdateDate)) , '%Y-%m-%dT%T.%fZ') AS effective_date , `result`.id AS emr_referenceSELECT FROM preventions p INNER JOIN preventionsExt `result` ON ( p.id = `result`.prevention_id AND `result`.keyval = 'result' ) LEFT JOIN preventionsExt `reason` ON ( `reason`.prevention_id = `result`.prevention_id AND `reason`.keyval = 'reason' ) WHERE p.deleted = 0"
    },
    {
        "target": "Entry.017",
        "query": "SELECT 'demographic' AS source_table, 017 as entry_id, demographic_no AS emr_id, demographic_no AS emr_patient_id FROM demographic UNION ALL SELECT 'demographic' AS source_table, 017 as entry_id, demographic_no AS emr_id, demographic_no AS emr_patient_id FROM demographicArchive"
    },
    {
        "target": "EntryState.017",
        "query": "SELECT 'demographic' AS source_table, 017 as entry_id, t.emr_id, t.state, t.effective_date, t.emr_reference FROM ( SELECT demographic_no AS emr_id, patient_status AS state, lastUpdateDate AS effective_date, NULL AS emr_reference FROM demographic UNION SELECT d.demographic_no AS emr_id, patient_status AS state, CASE WHEN id = max_id THEN DATE_ADD(lastUpdateDate, INTERVAL 1 SECOND) ELSE lastUpdateDate END AS effective_date, id AS emr_reference FROM demographicArchive d LEFT JOIN (SELECT demographic_no, max(id) AS max_id FROM demographicArchive GROUP BY demographic_no) max_d ON d.id = max_d.max_id) AS t WHERE t.effective_date IS NOT NULL AND year(t.effective_date) > 1900"
    },
    {
        "target": "EntryAttribute.017.001",
        "query": "SELECT 'demographic' AS source_table, 17.001 AS attribute_id, identifier.demographic_no AS emr_entry_id, identifier.type AS code_system, NULL AS code_value, NULL AS text_value, NULL AS date_value, NULL AS boolean_value, NULL AS numeric_value, identifier.emr_id AS emr_id, DATE_FORMAT(TIMESTAMPADD(MICROSECOND, -1, TIMESTAMPADD(DAY, 1, identifier.effective_date)), '%Y-%m-%dT%T.%fZ') AS effective_date, identifier.emr_reference AS emr_reference FROM ( SELECT phn.demographic_no AS 'emr_id', phn.demographic_no, phn.lastUpdateDate AS 'effective_date', NULL AS 'emr_reference', 'PHN' AS 'type', phn.hc_type AS 'issuer', phn.hin AS 'val' FROM demographic phn UNION ALL SELECT d.demographic_no AS 'emr_id', d.demographic_no, IFNULL(fnha.date_time, d.lastUpdateDate) AS 'effective_date', fnha.id AS 'emr_reference', 'FNHA' AS 'type', 'FNHA' AS 'issuer', fnha.`value` AS 'val' FROM demographic d LEFT JOIN ( SELECT demographic_no, `value`, date_time, id FROM demographicExt WHERE key_val LIKE 'statusNum' ) fnha ON( d.demographic_no = fnha.demographic_no ) UNION ALL SELECT archivePhn.id AS 'emr_id', archivePhn.demographic_no, archivePhn.lastUpdateDate AS 'effective_date', archivePhn.id AS 'emr_reference', 'PHN' AS 'type', archivePhn.hc_type AS 'issuer', archivePhn.hin AS 'val' FROM demographicArchive archivePhn UNION ALL SELECT archiveD.id AS 'emr_id', archiveD.demographic_no, IFNULL(archiveFnha.date_time, archiveD.lastUpdateDate) AS 'effective_date', archiveD.id AS 'emr_reference', 'FNHA' AS 'type', 'FNHA' AS 'issuer', archiveFnha.`value` AS 'val' FROM demographicArchive archiveD LEFT JOIN ( SELECT demographic_no, `value`, date_time, archiveId FROM demographicExtArchive WHERE key_val LIKE 'statusNum' ) archiveFnha ON( archiveD.id = archiveFnha.archiveId) ) identifier"
    },
    {
        "target": "EntryAttribute.017.002",
        "query": "SELECT 'demographic' AS source_table, 17.002 AS attribute_id, identifier.demographic_no AS emr_entry_id, identifier.`issuer` AS code_system, NULL AS code_value, NULL AS text_value, NULL AS date_value, NULL AS boolean_value, NULL AS numeric_value, identifier.emr_id AS emr_id, DATE_FORMAT(TIMESTAMPADD(MICROSECOND, -1, TIMESTAMPADD(DAY, 1, identifier.effective_date)), '%Y-%m-%dT%T.%fZ') AS effective_date, identifier.emr_reference AS emr_reference FROM ( SELECT phn.demographic_no AS 'emr_id', phn.demographic_no, phn.lastUpdateDate AS 'effective_date', NULL AS 'emr_reference', 'PHN' AS 'type', phn.hc_type AS 'issuer', phn.hin AS 'val' FROM demographic phn UNION ALL SELECT d.demographic_no AS 'emr_id', d.demographic_no, IFNULL(fnha.date_time, d.lastUpdateDate) AS 'effective_date', fnha.id AS 'emr_reference', 'FNHA' AS 'type', 'FNHA' AS 'issuer', fnha.`value` AS 'val' FROM demographic d LEFT JOIN ( SELECT demographic_no, `value`, date_time, id FROM demographicExt WHERE key_val LIKE 'statusNum' ) fnha ON( d.demographic_no = fnha.demographic_no ) UNION ALL SELECT archivePhn.id AS 'emr_id', archivePhn.demographic_no, archivePhn.lastUpdateDate AS 'effective_date', archivePhn.id AS 'emr_reference', 'PHN' AS 'type', archivePhn.hc_type AS 'issuer', archivePhn.hin AS 'val' FROM demographicArchive archivePhn UNION ALL SELECT archiveD.id AS 'emr_id', archiveD.demographic_no, IFNULL(archiveFnha.date_time, archiveD.lastUpdateDate) AS 'effective_date', archiveD.id AS 'emr_reference', 'FNHA' AS 'type', 'FNHA' AS 'issuer', archiveFnha.`value` AS 'val' FROM demographicArchive archiveD LEFT JOIN ( SELECT demographic_no, `value`, date_time, archiveId FROM demographicExtArchive WHERE key_val LIKE 'statusNum' ) archiveFnha ON( archiveD.id = archiveFnha.archiveId) ) identifier"
    },
    {
        "target": "EntryAttribute.017.003",
        "query": "SELECT 'demographic' AS source_table, 17.003 AS attribute_id, identifier.demographic_no AS emr_entry_id, NULL AS code_system, NULL AS code_value, identifier.val AS text_value, NULL AS date_value, NULL AS boolean_value, NULL AS numeric_value, identifier.emr_id AS emr_id, DATE_FORMAT(TIMESTAMPADD(MICROSECOND, -1, TIMESTAMPADD(DAY, 1, identifier.effective_date)), '%Y-%m-%dT%T.%fZ') AS effective_date, identifier.emr_reference AS emr_reference FROM ( SELECT phn.demographic_no AS 'emr_id', phn.demographic_no, phn.lastUpdateDate AS 'effective_date', NULL AS 'emr_reference', 'PHN' AS 'type', phn.hc_type AS 'issuer', phn.hin AS 'val' FROM demographic phn UNION ALL SELECT d.demographic_no AS 'emr_id', d.demographic_no, IFNULL(fnha.date_time, d.lastUpdateDate) AS 'effective_date', fnha.id AS 'emr_reference', 'FNHA' AS 'type', 'FNHA' AS 'issuer', fnha.`value` AS 'val' FROM demographic d LEFT JOIN ( SELECT demographic_no, `value`, date_time, id FROM demographicExt WHERE key_val LIKE 'statusNum' ) fnha ON( d.demographic_no = fnha.demographic_no ) UNION ALL SELECT archivePhn.id AS 'emr_id', archivePhn.demographic_no, archivePhn.lastUpdateDate AS 'effective_date', archivePhn.id AS 'emr_reference', 'PHN' AS 'type', archivePhn.hc_type AS 'issuer', archivePhn.hin AS 'val' FROM demographicArchive archivePhn UNION ALL SELECT archiveD.id AS 'emr_id', archiveD.demographic_no, IFNULL(archiveFnha.date_time, archiveD.lastUpdateDate) AS 'effective_date', archiveD.id AS 'emr_reference', 'FNHA' AS 'type', 'FNHA' AS 'issuer', archiveFnha.`value` AS 'val' FROM demographicArchive archiveD LEFT JOIN ( SELECT demographic_no, `value`, date_time, archiveId FROM demographicExtArchive WHERE key_val LIKE 'statusNum' ) archiveFnha ON( archiveD.id = archiveFnha.archiveId) ) identifier"
    }
]<|MERGE_RESOLUTION|>--- conflicted
+++ resolved
@@ -84,14 +84,14 @@
         "query": "SELECT 'allergies' AS source_table , 2.008 AS attribute_id , a.demographic_no AS emr_entry_id , NULL AS code_system , NULL AS code_value , NULL AS text_value , IF( a.archived = 1, DATE_FORMAT(TIMESTAMPADD(MICROSECOND ,- 1 ,TIMESTAMPADD(DAY , 1 , a.lastUpdateDate )) , '%Y-%m-%dT%T.%fZ'), NULL ) AS date_value , NULL AS boolean_value , NULL AS numeric_value , a.allergyid AS emr_id , DATE_FORMAT(TIMESTAMPADD(MICROSECOND ,- 1 ,TIMESTAMPADD(DAY , 1 , a.lastUpdateDate)) , '%Y-%m-%dT%T.%fZ') AS effective_date , NULL AS emr_reference FROM allergies a"
     },
     {
-<<<<<<< HEAD
         "target": "Entry.003",
         "query": "SELECT 'billingmaster' AS source_table, 003 as entry_id, billingmaster_no AS emr_id, demographic_no AS emr_patient_id FROM billingmaster"
     },
     {
         "target": "EntryState.003",
         "query": "SELECT 'billingmaster' AS source_table, 003 as entry_id, bm.billingmaster_no AS emr_id, bt.displayNameExt AS state, DATE_FORMAT(TIMESTAMPADD(MICROSECOND ,- 1 ,TIMESTAMPADD(DAY , 1 , bm.createdate )) , '%Y-%m-%dT%T.%fZ') AS effective_date, NULL AS emr_reference FROM billingmaster bm left join billingstatus_types bt on bm.billingstatus = bt.billingstatus"
-=======
+    },
+    {
         "target": "EntryAttribute.003.001",
         "query": "SELECT 'billingmaster' AS source_table, 3.001 AS attribute_id, billingmaster_no AS emr_entry_id, null as code_system, null as code_value, null as text_value, date(service_date) as date_value , null as boolean_value, null as numeric_value, billingmaster_no as emr_id, date(service_date) as effective_date, null as emr_reference FROM billingmaster b WHERE YEAR(service_date) > 1900"
     },
@@ -118,7 +118,6 @@
     {
       "target": "EntryAttribute.003.008",
 	    "query": "SELECT 'provider' AS source_table, 3.008 AS attribute_id, bm.billingmaster_no AS emr_entry_id, 'MSP' AS code_system, p.practitionerNo as code_value, CONCAT(p.last_name, ', ', p.first_name) AS text_value, NULL AS date_value, NULL AS boolean_value, NULL AS numeric_value, p.provider_no AS emr_id, bh.creation_date AS effective_date, NULL AS emr_reference, p.* FROM billingmaster bm JOIN billing_history bh ON bm.billingmaster_no = bh.billingmaster_no JOIN provider p ON bh.practitioner_no = p.provider_no WHERE YEAR(service_date) > 1900"
->>>>>>> 6c22c09c
     },
     {
         "target": "Entry.005",
